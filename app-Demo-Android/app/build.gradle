apply plugin: 'com.android.application'

android {
    signingConfigs {
        release {
            keyAlias 'cpvrlab'
            keyPassword 'uwenadat'
            storeFile file('../../app-Demo-Android/cpvrlab-release-key')
            storePassword 'uwenadat'
        }
    }
    compileSdkVersion 24
    defaultConfig {
        applicationId "ch.fhnw.comgr"
        minSdkVersion 21
        targetSdkVersion 23
        versionCode 19
        versionName "2.0.019"
        testInstrumentationRunner "android.support.test.runner.AndroidJUnitRunner"
        ndk {
            abiFilters 'arm64-v8a'
        }
        externalNativeBuild {
            cmake {
                cppFlags "-frtti -fexceptions -std=c++14 -w -Wno-error=format-security"
                abiFilters 'arm64-v8a'
<<<<<<< HEAD
                cFlags "-v"
                arguments "-DANDROID_STL=gnustl_static"
=======
                arguments //"-DOpenCV_DIR=" + project.projectDir + "/../../_lib/prebuilt/OpenCV/android/3.4.1/sdk/native/jni"
                          "-DANDROID_STL=c++_shared"
                          "-DSL_GUI_JAVA"
                          "-DSL_GLES2"
>>>>>>> b97b328e
            }
        }
    }
    sourceSets {
        main {
            jniLibs.srcDirs = ['../../_lib/prebuilt/g2o/android']
            assets.srcDirs = ['src/main/assets']
        }
        debug {
            // NOTE(jan): This directory MUST contain a subfolder called arm64-v8a (or whatever ABI is built) that contains the libraries
            jniLibs.srcDirs = [
                    '../../_lib/prebuilt/OpenCV/android/3.4.1/Debug'
            ]
        }
        release {
            // NOTE(jan): This directory MUST contain a subfolder called arm64-v8a (or whatever ABI is built) that contains the libraries
            jniLibs.srcDirs = [
                    '../../_lib/prebuilt/OpenCV/android/3.4.1/Release'
            ]
        }
    }
    buildTypes {
        release {
            minifyEnabled false
            proguardFiles getDefaultProguardFile('proguard-android.txt'), 'proguard-rules.pro'
            signingConfig signingConfigs.release
        }
        debug {
            jniDebuggable true
        }
    }
    externalNativeBuild {
        cmake {
            path "../../CMakeLists.txt"
        }
    }
    compileOptions {
        targetCompatibility JavaVersion.VERSION_1_8
        sourceCompatibility JavaVersion.VERSION_1_8
    }
}

/*
task myCopy(type: Copy) {
    description = '#### Copy Images ####'
    from '../../_data/images/textures/tron_floor2.png'
    into 'src/main/assets/textures'
}
assemble.dependsOn myCopy
*/

dependencies {
    implementation fileTree(include: ['*.jar'], dir: 'libs')
    implementation 'com.android.support:appcompat-v7:24.+'
    //compile 'com.android.support:support-annotations:+'

    /*
                                androidTestCompile('com.android.support.test.espresso:espresso-core:2.0', {
                                    exclude group: 'com.android.support', module: 'support-annotations'
                                })
                                testCompile 'junit:junit:4.12'
                                compile project(':openCVLibrary310')
                                */
}<|MERGE_RESOLUTION|>--- conflicted
+++ resolved
@@ -24,15 +24,10 @@
             cmake {
                 cppFlags "-frtti -fexceptions -std=c++14 -w -Wno-error=format-security"
                 abiFilters 'arm64-v8a'
-<<<<<<< HEAD
                 cFlags "-v"
                 arguments "-DANDROID_STL=gnustl_static"
-=======
-                arguments //"-DOpenCV_DIR=" + project.projectDir + "/../../_lib/prebuilt/OpenCV/android/3.4.1/sdk/native/jni"
-                          "-DANDROID_STL=c++_shared"
                           "-DSL_GUI_JAVA"
                           "-DSL_GLES2"
->>>>>>> b97b328e
             }
         }
     }
