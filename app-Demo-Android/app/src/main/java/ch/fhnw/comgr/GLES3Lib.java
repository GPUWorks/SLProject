--- conflicted
+++ resolved
@@ -59,11 +59,8 @@
     public static native void    shouldClose        (boolean doClose);
     public static native boolean usesRotation       ();
     public static native boolean usesLocation       ();
-<<<<<<< HEAD
-    public static native void    onLocationGPS      (double latitude, double longitude, double altitude);
-=======
+
     public static native void    onLocationLLA      (double latitudeDEG, double longitudeDEG, double altitudeM, float accuracyM);
->>>>>>> 1cd122a3
     public static native int     getVideoType       ();
     public static native int     getVideoSizeIndex  ();
     public static native void    copyVideoImage     (int imgWidth, int imgHeight, byte[] imgBuffer);
