--- conflicted
+++ resolved
@@ -38,34 +38,27 @@
 import java.text.SimpleDateFormat;
 import java.util.Date;
 
-
-public class GLES3Activity extends Activity implements View.OnTouchListener, SensorEventListener {
-    GLES3View myView;             // OpenGL view
-    static int pointersDown = 0;   // NO. of fingers down
-    static long lastTouchMS = 0;    // Time of last touch in ms
+public class GLES3Activity extends Activity implements View.OnTouchListener, SensorEventListener
+{
+    GLES3View                   myView;             // OpenGL view
+    static int                  pointersDown = 0;   // NO. of fingers down
+    static long                 lastTouchMS = 0;    // Time of last touch in ms
 
     private static final String TAG = "SLProject";
-<<<<<<< HEAD
     private int                 _currentVideoType;
     private boolean             _cameraPermissionGranted;
+    private boolean             _gpsPermissionGranted;
     private boolean             _permissionRequestIsOpen;
     private boolean             _rotationSensorIsRunning = false;
     private long                _rotationSensorStartTime = 0; //Time when rotation sensor was started
-
-=======
-    private int _currentVideoType;
-    private boolean _cameraPermissionGranted;
-    private boolean _gpsPermissionGranted;
-    private boolean _permissionRequestIsOpen;
-    private boolean _rotationSensorIsRunning = false;
-    private boolean _gpsSensorIsRunning = false;
+    private boolean             _gpsSensorIsRunning = false;
     protected LocationManager gpsLocationManager;
     private GeneralLocationListener gpsLocationListener;
     private static int MY_PERMISSION_ACCESS_COURSE_LOCATION = 0;
->>>>>>> 425cdfe6
-
-    @Override
-    protected void onCreate(Bundle icicle) {
+
+    @Override
+    protected void onCreate(Bundle icicle)
+    {
         Log.i(TAG, "GLES3Activity.onCreate");
         super.onCreate(icicle);
 
@@ -99,8 +92,8 @@
         //On Android 6 or higher it requests a dangerous permission during runtime.
         //On Android 7 there could be problems that permissions where not granted
         //(Huawei Honor 8 must enable soecial log setting by dialing *#*#2846579#*#*)
-        if (ActivityCompat.checkSelfPermission(GLES3Activity.this, Manifest.permission.CAMERA) == PackageManager.PERMISSION_GRANTED)
-            _cameraPermissionGranted = true;
+        if( ActivityCompat.checkSelfPermission(GLES3Activity.this, Manifest.permission.CAMERA) == PackageManager.PERMISSION_GRANTED)
+            _cameraPermissionGranted =true;
         else {
             _permissionRequestIsOpen = true;
             ActivityCompat.requestPermissions(GLES3Activity.this, new String[]{Manifest.permission.CAMERA}, 1);
@@ -123,11 +116,7 @@
 
         // The ActivityCompat.requestPermissions calls also onPause
         if (!_permissionRequestIsOpen) {
-            myView.queueEvent(new Runnable() {
-                public void run() {
-                    GLES3Lib.onClose();
-                }
-            });
+            myView.queueEvent(new Runnable() {public void run() {GLES3Lib.onClose();}});
             cameraStop();
             finishAndRemoveTask();
         }
@@ -199,57 +188,22 @@
             float[] YPR = new float[3];
             SensorManager.getOrientation(R, YPR);
 
-<<<<<<< HEAD
             final float y = YPR[0];
             final float p = YPR[1];
             final float r = YPR[2];
             myView.queueEvent(new Runnable() {public void run() {GLES3Lib.onRotationPYR(p, y, r);}});
-=======
-            // Check display orientation (a preset orientation is set in the AndroidManifext.xml)
-            Display display = getWindowManager().getDefaultDisplay();
-            DisplayMetrics displaymetrics = new DisplayMetrics();
-            display.getMetrics(displaymetrics);
-            int screenWidth = displaymetrics.widthPixels;
-            int screenHeight = displaymetrics.heightPixels;
-
-            if (screenWidth < screenHeight) {    // Map pitch, yaw and roll to portrait display orientation
-                final float p = YPR[1] * -1.0f - (float) Math.PI * 0.5f;
-                final float y = YPR[0] * -1.0f;
-                final float r = YPR[2] * -1.0f;
-                myView.queueEvent(new Runnable() {
-                    public void run() {
-                        GLES3Lib.onRotationPYR(p, y, r);
-                    }
-                });
-                //Log.i(TAG, String.format("onSensorChanged: Pitch(%3.0f), Yaw(%3.0f), Roll(%3.0f)", p, y, r));
-            }
-            else {    // Map pitch, yaw and roll to landscape display orientation for Oculus Rift conformance
-                final float p = YPR[2] * -1.0f - (float) Math.PI * 0.5f;
-                final float y = YPR[0] * -1.0f - (float) Math.PI * 0.5f;
-                final float r = YPR[1];
-                myView.queueEvent(new Runnable() {
-                    public void run() {
-                        GLES3Lib.onRotationPYR(p, y, r);
-                    }
-                });
-                //Log.i(TAG, String.format("onSensorChanged: Pitch(%3.0f), Yaw(%3.0f), Roll(%3.0f)", p, y, r));
-            }
->>>>>>> 425cdfe6
 
             // Get the rotation quaternion from the XYZ-rotation vector (see docs)
             final float Q[] = new float[4];
             SensorManager.getQuaternionFromVector(Q, event.values);
             myView.queueEvent(new Runnable() {public void run() {GLES3Lib.onRotationQUAT(Q[1],Q[2],Q[3],Q[0]);}});
-<<<<<<< HEAD
-=======
-            */
->>>>>>> 425cdfe6
         }
     }
 
     @Override
     public void onRequestPermissionsResult(int requestCode, String permissions[], int[] grantResults) {
-        switch (requestCode) {
+        switch (requestCode)
+        {
             case 1: {
                 // If request is cancelled, the result arrays are empty.
                 if (grantResults.length > 0 && grantResults[0] == PackageManager.PERMISSION_GRANTED) {
@@ -292,35 +246,30 @@
         //Log.i(TAG, "Dn:" + touchCount);
 
         // just got a new single touch
-        if (touchCount == 1) {
+        if (touchCount == 1)
+        {
             // get time to detect double taps
             long touchNowMS = System.currentTimeMillis();
             long touchDeltaMS = touchNowMS - lastTouchMS;
             lastTouchMS = touchNowMS;
 
             if (touchDeltaMS < 250)
-                myView.queueEvent(new Runnable() {
-                    public void run() {
-                        GLES3Lib.onDoubleClick(1, x0, y0);
-                    }
-                });
+                myView.queueEvent(new Runnable() {public void run() {
+                    GLES3Lib.onDoubleClick(1, x0, y0);
+                }});
             else
-                myView.queueEvent(new Runnable() {
-                    public void run() {
-                        GLES3Lib.onMouseDown(1, x0, y0);
-                    }
-                });
+                myView.queueEvent(new Runnable() {public void run() {
+                    GLES3Lib.onMouseDown(1, x0, y0);
+                }});
         }
 
         // it's two fingers but one delayed (already executed mouse down
         else if (touchCount == 2 && pointersDown == 1) {
             final int x1 = (int) event.getX(1);
             final int y1 = (int) event.getY(1);
-            myView.queueEvent(new Runnable() {
-                public void run() {
+            myView.queueEvent(new Runnable() {public void run() {
                     GLES3Lib.onMouseUp(1, x0, y0);
-                }
-            });
+                }});
             myView.queueEvent(new Runnable() {
                 public void run() {
                     GLES3Lib.onTouch2Down(x0, y0, x1, y1);
@@ -410,7 +359,7 @@
      * It is called from the GL view renderer thread.
      * While the service is starting no other calls to startService are allowed.
      *
-     * @param requestedVideoType      (0 = GLES3Lib.VIDEO_TYPE_NONE, 1 = *_MAIN, 2 = *_SCND)
+     * @param requestedVideoType (0 = GLES3Lib.VIDEO_TYPE_NONE, 1 = *_MAIN, 2 = *_SCND)
      * @param requestedVideoSizeIndex (0 = 640x480, -1 = the next smaller, +1 = the next bigger)
      */
     public void cameraStart(int requestedVideoType, int requestedVideoSizeIndex) {
@@ -437,7 +386,7 @@
             } else {
                 // if the camera is running the type or size is different we first stop the camera
                 if (requestedVideoType != _currentVideoType ||
-                        requestedVideoSizeIndex != GLES3Camera2Service.requestedVideoSizeIndex) {
+                    requestedVideoSizeIndex != GLES3Camera2Service.requestedVideoSizeIndex) {
                     GLES3Camera2Service.isTransitioning = true;
                     Log.i(TAG, "Going to stop camera service to change type ...");
                     stopService(new Intent(getBaseContext(), GLES3Camera2Service.class));
@@ -470,7 +419,8 @@
      * Registers the the rotation sensor listener
      * It is called from the GL view renderer thread.
      */
-    public void rotationSensorStart() {
+    public void rotationSensorStart()
+    {
         if (_rotationSensorIsRunning)
             return;
 
@@ -478,27 +428,23 @@
         try {
             SensorManager sm = (SensorManager) getSystemService(SENSOR_SERVICE);
             sm.registerListener(this,
-<<<<<<< HEAD
                                 sm.getDefaultSensor(Sensor.TYPE_ROTATION_VECTOR),
                                 sm.SENSOR_DELAY_GAME);
             _rotationSensorStartTime = System.currentTimeMillis();
-=======
-                    sm.getDefaultSensor(Sensor.TYPE_ROTATION_VECTOR),
-                    sm.SENSOR_DELAY_GAME);
->>>>>>> 425cdfe6
             _rotationSensorIsRunning = true;
-        } catch (Exception e) {
+        }
+        catch (Exception e) {
             Log.i(TAG, "Exception: " + e.getMessage());
             _rotationSensorIsRunning = false;
         }
     }
 
-
     /**
      * Unregisters the the rotation sensor listener
      * It is called from the GL view renderer thread.
      */
-    public void rotationSensorStop() {
+    public void rotationSensorStop()
+    {
         if (!_rotationSensorIsRunning)
             return;
 
@@ -507,7 +453,8 @@
             SensorManager sm = (SensorManager) getSystemService(SENSOR_SERVICE);
             sm.unregisterListener(this, sm.getDefaultSensor(Sensor.TYPE_ROTATION_VECTOR));
             _rotationSensorIsRunning = false;
-        } catch (Exception e) {
+        }
+        catch (Exception e) {
             Log.i(TAG, "Exception: " + e.getMessage());
             _rotationSensorIsRunning = false;
         }
