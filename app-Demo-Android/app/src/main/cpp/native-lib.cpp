//#############################################################################
//  File:      native-lib.cpp
//  Author:    Marcus Hudritsch, Zingg Pascal
//  Date:      Spring 2017
//  Purpose:   Android Java native interface into the SLProject C++ library
//  Codestyle: https://github.com/cpvrlab/SLProject/wiki/Coding-Style-Guidelines
//  Copyright: Marcus Hudritsch, Zingg Pascal
//             This software is provide under the GNU General Public License
//             Please visit: http://opensource.org/licenses/GPL-3.0
//#############################################################################

#include <jni.h>
#include <stdafx.h>
#include <SLInterface.h>
#include <SLScene.h>
#include <SLDemoGui.h>

//-----------------------------------------------------------------------------
// Some global variable for the JNI interface
JNIEnv *environment;    //! Pointer to JAVA environment used in ray tracing callback
int svIndex;            //!< SceneView index
//-----------------------------------------------------------------------------
/*! Java Native Interface (JNI) function declarations. These functions are
called by the Java interface class GLES3Lib. The function name follows the pattern
Java_{package name}_{JNI class name}_{function name}(JNIEnv* env,jobject obj,*);
In the function implementations we simply forward the C++ framework.
*/
extern "C"
{
JNIEXPORT void JNICALL Java_ch_fhnw_comgr_GLES3Lib_onInit(JNIEnv *env, jobject obj, jint width, jint height, jint dpi, jstring filePath);
JNIEXPORT bool JNICALL Java_ch_fhnw_comgr_GLES3Lib_onUpdateAndPaint(JNIEnv *env, jobject obj);
JNIEXPORT void JNICALL Java_ch_fhnw_comgr_GLES3Lib_onResize(JNIEnv *env, jobject obj, jint width, jint height);
JNIEXPORT void JNICALL Java_ch_fhnw_comgr_GLES3Lib_onMenuButton(JNIEnv *env, jobject obj);
JNIEXPORT void JNICALL Java_ch_fhnw_comgr_GLES3Lib_onMouseDown(JNIEnv *env, jobject obj, jint button, jint x, jint y);
JNIEXPORT void JNICALL Java_ch_fhnw_comgr_GLES3Lib_onMouseUp(JNIEnv *env, jobject obj, jint button, jint x, jint y);
JNIEXPORT void JNICALL Java_ch_fhnw_comgr_GLES3Lib_onMouseMove(JNIEnv *env, jobject obj, jint x, jint y);
JNIEXPORT void JNICALL Java_ch_fhnw_comgr_GLES3Lib_onTouch2Up(JNIEnv *env, jobject obj, jint x1, jint y1, jint x2, jint y2);
JNIEXPORT void JNICALL Java_ch_fhnw_comgr_GLES3Lib_onTouch2Down(JNIEnv *env, jobject obj, jint x1, jint y1, jint x2, jint y2);
JNIEXPORT void JNICALL Java_ch_fhnw_comgr_GLES3Lib_onTouch2Move(JNIEnv *env, jobject obj, jint x1, jint y1, jint x2, jint y2);
JNIEXPORT void JNICALL Java_ch_fhnw_comgr_GLES3Lib_onDoubleClick(JNIEnv *env, jobject obj, jint button, jint x, jint y);
JNIEXPORT void JNICALL Java_ch_fhnw_comgr_GLES3Lib_onRotationPYR(JNIEnv *env, jobject obj, jfloat pitchRAD, jfloat yawRAD, jfloat rollRAD);
JNIEXPORT void JNICALL Java_ch_fhnw_comgr_GLES3Lib_onRotationQUAT(JNIEnv *env, jobject obj, jfloat quatX, jfloat quatY, jfloat quatZ, jfloat quatW);
JNIEXPORT void JNICALL Java_ch_fhnw_comgr_GLES3Lib_onClose(JNIEnv *env, jobject obj);
JNIEXPORT bool JNICALL Java_ch_fhnw_comgr_GLES3Lib_shouldClose(JNIEnv *env, jobject obj);
JNIEXPORT bool JNICALL Java_ch_fhnw_comgr_GLES3Lib_usesRotation(JNIEnv *env, jobject obj);
JNIEXPORT bool JNICALL Java_ch_fhnw_comgr_GLES3Lib_usesLocation(JNIEnv *env, jobject obj);
<<<<<<< HEAD
JNIEXPORT void JNICALL Java_ch_fhnw_comgr_GLES3Lib_onLocationGPS(JNIEnv *env, jobject obj, jdouble latitude, jdouble longitude, jdouble altitude);
=======
JNIEXPORT void JNICALL Java_ch_fhnw_comgr_GLES3Lib_onLocationLLA(JNIEnv *env, jobject obj, jdouble latitudeDEG, jdouble longitudeDEG, jdouble altitudeM, jfloat accuracyM);
>>>>>>> 1cd122a3
JNIEXPORT jint JNICALL Java_ch_fhnw_comgr_GLES3Lib_getVideoType(JNIEnv *env, jobject obj);
JNIEXPORT jint JNICALL Java_ch_fhnw_comgr_GLES3Lib_getVideoSizeIndex(JNIEnv *env, jobject obj);
JNIEXPORT void JNICALL Java_ch_fhnw_comgr_GLES3Lib_copyVideoImage(JNIEnv *env, jobject obj, jint imgWidth, jint imgHeight, jbyteArray srcBuffer);
JNIEXPORT void JNICALL Java_ch_fhnw_comgr_GLES3Lib_copyVideoYUVPlanes(JNIEnv *env, jobject obj, jint  srcW, jint srcH,
                                                                      jbyteArray yBuf, jint ySize, jint yPixStride, jint yLineStride,
                                                                      jbyteArray uBuf, jint uSize, jint uPixStride, jint uLineStride,
                                                                      jbyteArray vBuf, jint vSize, jint vPixStride, jint vLineStride);
};

//-----------------------------------------------------------------------------
//! Native ray tracing callback function that calls the Java class method GLES3Lib.RaytracingCallback
bool Java_renderRaytracingCallback()
{
    jclass klass = environment->FindClass("ch/fhnw/comgr/GLES3Lib");
    jmethodID method = environment->GetStaticMethodID(klass, "RaytracingCallback", "()Z");
    return environment->CallStaticBooleanMethod(klass,method);
}

//-----------------------------------------------------------------------------
//! Native OpenGL info string print functions used in onInit
static void printGLString(const char *name, GLenum s)
{
    const char *v = (const char *) glGetString(s);
    SL_LOG("GL %s = %s\n", name, v);
}
//-----------------------------------------------------------------------------
JNIEXPORT void JNICALL Java_ch_fhnw_comgr_GLES3Lib_onInit(JNIEnv *env, jobject obj, jint width, jint height, jint dpi, jstring filePath)
{
    environment = env;
    const char *nativeString = env->GetStringUTFChars(filePath, 0);
    string devicePath(nativeString);
    env->ReleaseStringUTFChars(filePath, nativeString);

    SLVstring *cmdLineArgs = new SLVstring();

    SL_LOG("GUI            : Android");

    string device_path_msg = "Device path:" + devicePath;
    SL_LOG(device_path_msg.c_str(),0);

    slCreateScene(*cmdLineArgs,
                  devicePath + "/shaders/",
                  devicePath + "/models/",
                  devicePath + "/textures/",
                  devicePath + "/fonts/",
                  devicePath + "/calibrations/",
                  devicePath + "/config/"
    );

    svIndex = slCreateSceneView((int) width,
                                (int) height,
                                (int) dpi,
                                C_sceneRevolver,
                                (void *) &Java_renderRaytracingCallback,
                                0,
                                0,
                                0,
                                (void*)SLDemoGui::buildDemoGui);
    delete cmdLineArgs;
}
//-----------------------------------------------------------------------------
JNIEXPORT bool JNICALL Java_ch_fhnw_comgr_GLES3Lib_onUpdateAndPaint(JNIEnv *env, jobject obj)
{
    return slUpdateAndPaint(svIndex);
}
//-----------------------------------------------------------------------------
JNIEXPORT void JNICALL Java_ch_fhnw_comgr_GLES3Lib_onResize(JNIEnv *env, jobject obj, jint width, jint height)
{
    slResize(svIndex, width, height);
}
//-----------------------------------------------------------------------------
JNIEXPORT void JNICALL Java_ch_fhnw_comgr_GLES3Lib_onMenuButton(JNIEnv *env, jobject obj)
{
    SL_LOG("onMenuButton");
    slCommand(svIndex, C_menu);
}
//-----------------------------------------------------------------------------
JNIEXPORT void JNICALL Java_ch_fhnw_comgr_GLES3Lib_onMouseDown(JNIEnv *env, jobject obj, jint button, jint x, jint y)
{
    SL_LOG("mouse_down");
    slMouseDown(svIndex, MB_left, x, y, K_none);
}
//-----------------------------------------------------------------------------
JNIEXPORT void JNICALL Java_ch_fhnw_comgr_GLES3Lib_onMouseUp(JNIEnv *env, jobject obj, jint button, jint x, jint y)
{
    slMouseUp(svIndex, MB_left, x, y, K_none);
}
//-----------------------------------------------------------------------------
JNIEXPORT void JNICALL Java_ch_fhnw_comgr_GLES3Lib_onMouseMove(JNIEnv *env, jobject obj, jint x, jint y)
{
    slMouseMove(svIndex, x, y);
}
//-----------------------------------------------------------------------------
JNIEXPORT void JNICALL Java_ch_fhnw_comgr_GLES3Lib_onTouch2Down(JNIEnv *env, jobject obj, jint x1, jint y1, jint x2, jint y2)
{
    slTouch2Down(svIndex, x1, y1, x2, y2);
}
//-----------------------------------------------------------------------------
JNIEXPORT void JNICALL Java_ch_fhnw_comgr_GLES3Lib_onTouch2Up(JNIEnv *env, jobject obj, jint x1, jint y1, jint x2, jint y2)
{
    slTouch2Up(svIndex, x1, y1, x2, y2);
}
//-----------------------------------------------------------------------------
JNIEXPORT void JNICALL Java_ch_fhnw_comgr_GLES3Lib_onTouch2Move(JNIEnv *env, jobject obj, jint x1, jint y1, jint x2, jint y2)
{
    slTouch2Move(svIndex, x1, y1, x2, y2);
}
//-----------------------------------------------------------------------------
JNIEXPORT void JNICALL Java_ch_fhnw_comgr_GLES3Lib_onDoubleClick(JNIEnv *env, jobject obj, jint button, jint x, jint y)
{
    slDoubleClick(svIndex, MB_left, x, y, K_none);
}
//-----------------------------------------------------------------------------
JNIEXPORT void JNICALL Java_ch_fhnw_comgr_GLES3Lib_onRotationPYR(JNIEnv *env, jobject obj, jfloat pitchRAD, jfloat yawRAD, jfloat rollRAD)
{
    slRotationPYR(pitchRAD, yawRAD, rollRAD);
}
//-----------------------------------------------------------------------------
JNIEXPORT void JNICALL Java_ch_fhnw_comgr_GLES3Lib_onRotationQUAT(JNIEnv *env, jobject obj, jfloat quatX, jfloat quatY, jfloat quatZ, jfloat quatW)
{
    slRotationQUAT(quatX, quatY, quatZ, quatW);
}
//-----------------------------------------------------------------------------
JNIEXPORT void JNICALL Java_ch_fhnw_comgr_GLES3Lib_onClose(JNIEnv *env, jobject obj)
{
    SL_LOG("onClose\n ");
    slTerminate();
    exit(0);
}
//-----------------------------------------------------------------------------
JNIEXPORT void JNICALL Java_ch_fhnw_comgr_GLES3Lib_shouldClose(JNIEnv *env, jobject obj, jboolean doClose)
{
    slShouldClose(doClose);
}
//-----------------------------------------------------------------------------
JNIEXPORT bool JNICALL Java_ch_fhnw_comgr_GLES3Lib_shouldClose(JNIEnv *env, jobject obj)
{
    return slShouldClose();
}
//-----------------------------------------------------------------------------
JNIEXPORT bool JNICALL Java_ch_fhnw_comgr_GLES3Lib_usesRotation(JNIEnv *env, jobject obj)
{
    return slUsesRotation();
}
//-----------------------------------------------------------------------------
JNIEXPORT jint JNICALL Java_ch_fhnw_comgr_GLES3Lib_getVideoType(JNIEnv *env, jobject obj)
{
    return slGetVideoType();
}
//-----------------------------------------------------------------------------
JNIEXPORT jint JNICALL Java_ch_fhnw_comgr_GLES3Lib_getVideoSizeIndex(JNIEnv *env, jobject obj)
{
    return slGetVideoSizeIndex();
}
//-----------------------------------------------------------------------------
JNIEXPORT void JNICALL Java_ch_fhnw_comgr_GLES3Lib_copyVideoImage(JNIEnv *env, jobject obj, jint imgWidth, jint imgHeight, jbyteArray imgBuffer)
{
    SLuchar* srcLumaPtr = reinterpret_cast<SLuchar*>(env->GetByteArrayElements(imgBuffer, 0));

    if (srcLumaPtr == nullptr)
        SL_EXIT_MSG("copyVideoImage: No image data pointer passed!");

    slCopyVideoImage(imgWidth, imgHeight, PF_yuv_420_888, srcLumaPtr, true);
}
//-----------------------------------------------------------------------------

JNIEXPORT void JNICALL Java_ch_fhnw_comgr_GLES3Lib_copyVideoYUVPlanes(JNIEnv *env, jobject obj, jint  srcW, jint srcH,
                                                                      jbyteArray yBuf, jint ySize, jint yPixStride, jint yLineStride,
                                                                      jbyteArray uBuf, jint uSize, jint uPixStride, jint uLineStride,
                                                                      jbyteArray vBuf, jint vSize, jint vPixStride, jint vLineStride)
{
    // Cast jbyteArray to unsigned char pointer
    SLuchar* y = reinterpret_cast<SLuchar*>(env->GetByteArrayElements(yBuf, 0));
    SLuchar* u = reinterpret_cast<SLuchar*>(env->GetByteArrayElements(uBuf, 0));
    SLuchar* v = reinterpret_cast<SLuchar*>(env->GetByteArrayElements(vBuf, 0));

    if (y == nullptr) SL_EXIT_MSG("copyVideoYUVPlanes: No pointer for y-buffer passed!");
    if (u == nullptr) SL_EXIT_MSG("copyVideoYUVPlanes: No pointer for u-buffer passed!");
    if (v == nullptr) SL_EXIT_MSG("copyVideoYUVPlanes: No pointer for v-buffer passed!");

    slCopyVideoYUVPlanes(srcW, srcH,
                         y, ySize, yPixStride, yLineStride,
                         u, uSize, uPixStride, uLineStride,
                         v, vSize, vPixStride, vLineStride);
}
//-----------------------------------------------------------------------------
<<<<<<< HEAD
JNIEXPORT void JNICALL Java_ch_fhnw_comgr_GLES3Lib_onLocationGPS(JNIEnv *env, jobject obj, jdouble latitude, jdouble longitude, jdouble altitude)
{
    slLocationGPS(latitude, longitude, altitude);
=======
JNIEXPORT void JNICALL Java_ch_fhnw_comgr_GLES3Lib_onLocationLLA(JNIEnv *env,
                                                                 jobject obj,
                                                                 jdouble latitudeDEG,
                                                                 jdouble longitudeDEG,
                                                                 jdouble altitudeM,
                                                                 jfloat accuracyM)
{
    slLocationLLA(latitudeDEG, longitudeDEG, altitudeM, accuracyM);
>>>>>>> 1cd122a3
}
//-----------------------------------------------------------------------------
JNIEXPORT bool JNICALL Java_ch_fhnw_comgr_GLES3Lib_usesLocation(JNIEnv *env, jobject obj)
{
    return slUsesLocation();
}
//-----------------------------------------------------------------------------<|MERGE_RESOLUTION|>--- conflicted
+++ resolved
@@ -44,11 +44,7 @@
 JNIEXPORT bool JNICALL Java_ch_fhnw_comgr_GLES3Lib_shouldClose(JNIEnv *env, jobject obj);
 JNIEXPORT bool JNICALL Java_ch_fhnw_comgr_GLES3Lib_usesRotation(JNIEnv *env, jobject obj);
 JNIEXPORT bool JNICALL Java_ch_fhnw_comgr_GLES3Lib_usesLocation(JNIEnv *env, jobject obj);
-<<<<<<< HEAD
-JNIEXPORT void JNICALL Java_ch_fhnw_comgr_GLES3Lib_onLocationGPS(JNIEnv *env, jobject obj, jdouble latitude, jdouble longitude, jdouble altitude);
-=======
 JNIEXPORT void JNICALL Java_ch_fhnw_comgr_GLES3Lib_onLocationLLA(JNIEnv *env, jobject obj, jdouble latitudeDEG, jdouble longitudeDEG, jdouble altitudeM, jfloat accuracyM);
->>>>>>> 1cd122a3
 JNIEXPORT jint JNICALL Java_ch_fhnw_comgr_GLES3Lib_getVideoType(JNIEnv *env, jobject obj);
 JNIEXPORT jint JNICALL Java_ch_fhnw_comgr_GLES3Lib_getVideoSizeIndex(JNIEnv *env, jobject obj);
 JNIEXPORT void JNICALL Java_ch_fhnw_comgr_GLES3Lib_copyVideoImage(JNIEnv *env, jobject obj, jint imgWidth, jint imgHeight, jbyteArray srcBuffer);
@@ -235,11 +231,7 @@
                          v, vSize, vPixStride, vLineStride);
 }
 //-----------------------------------------------------------------------------
-<<<<<<< HEAD
-JNIEXPORT void JNICALL Java_ch_fhnw_comgr_GLES3Lib_onLocationGPS(JNIEnv *env, jobject obj, jdouble latitude, jdouble longitude, jdouble altitude)
-{
-    slLocationGPS(latitude, longitude, altitude);
-=======
+
 JNIEXPORT void JNICALL Java_ch_fhnw_comgr_GLES3Lib_onLocationLLA(JNIEnv *env,
                                                                  jobject obj,
                                                                  jdouble latitudeDEG,
@@ -248,7 +240,6 @@
                                                                  jfloat accuracyM)
 {
     slLocationLLA(latitudeDEG, longitudeDEG, altitudeM, accuracyM);
->>>>>>> 1cd122a3
 }
 //-----------------------------------------------------------------------------
 JNIEXPORT bool JNICALL Java_ch_fhnw_comgr_GLES3Lib_usesLocation(JNIEnv *env, jobject obj)
