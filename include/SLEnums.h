//#############################################################################
//  File:      SL/SLEnums.h
//  Author:    Marcus Hudritsch
//  Date:      July 2014
//  Codestyle: https://github.com/cpvrlab/SLProject/wiki/Coding-Style-Guidelines
//  Copyright: Marcus Hudritsch
//             This software is provide under the GNU General Public License
//             Please visit: http://opensource.org/licenses/GPL-3.0
//#############################################################################

#ifndef SLENUMS_H
#define SLENUMS_H

//#include <stdafx.h> // gets included before SL.h

//-----------------------------------------------------------------------------
//! Keyboard key codes enumeration
enum SLKey
{   K_none=0, 
    K_space=32,
    K_tab=256, K_enter, K_esc, K_backspace, K_delete,
    K_up, K_down, K_right, K_left, 
    K_home, K_end, K_insert, K_pageUp, K_pageDown,
    K_NP0, K_NP1, K_NP2, K_NP3, K_NP4, K_NP5, K_NP6, K_NP7, K_NP8, K_NP9,
    K_NPDivide, K_NPMultiply, K_NPAdd, K_NPSubtract, K_NPEnter, K_NPDecimal,
    K_F1, K_F2, K_F3, K_F4, K_F5, K_F6, K_F7, K_F8, K_F9, K_F10, K_F11, K_F12, 
    K_super=0x00100000, K_shift=0x00200000, K_ctrl=0x00400000, K_alt=0x00800000
};
//-----------------------------------------------------------------------------
//! Rendering type enumeration
enum SLRenderType
{   RT_gl=0,    //!< OpenGL
    RT_rt=1,    //!< Ray Tracing
    RT_pt=2     //!< Path Tracing
};
//-----------------------------------------------------------------------------
//! Coordinate axis enumeration
enum SLAxis
{   A_x=0, 
    A_Y=1,
    A_z=2
};
//-----------------------------------------------------------------------------
//! Pixel format according to OpenGL pixel format defines
enum SLPixelFormat
{
    PF_unknown = 0,
    PF_yuv_420_888 = 1,         // YUV format from Android not supported in GL

    PF_alpha = 0x1906,          // ES2 ES3 GL2
    PF_luminance = 0x1909,      // ES2 ES3 GL2
    PF_luminance_alpha = 0x190A,// ES2 ES3 GL2
    PF_intensity = 0x8049,      //         GL2
    PF_green = 0x1904,          //         GL2
    PF_blue = 0x1905,           //         GL2
    PF_depth_component = 0x1902,//     ES3 GL2     GL4

    PF_red  = 0x1903,           //     ES3 GL2 GL3 GL4
    PF_rg   = 0x8227,           //     ES3     GL3 GL4
    PF_rgb  = 0x1907,           // ES2 ES3 GL2 GL3 GL4
    PF_rgba = 0x1908,           // ES2 ES3 GL2 GL3 GL4
    PF_bgr  = 0x80E0,           //         GL2 GL3 GL4
    PF_bgra = 0x80E1,           //         GL2 GL3 GL4

    PF_rg_integer = 0x8228,     //     ES3         GL4
    PF_red_integer = 0x8D94,    //     ES3         GL4
    PF_rgb_integer = 0x8D98,    //     ES3         GL4
    PF_rgba_integer = 0x8D99,   //     ES3         GL4
    PF_bgr_integer = 0x8D9A,    //                 GL4
    PF_bgra_integer = 0x8D9B,   //                 GL4

};
//-----------------------------------------------------------------------------
//! SLCommand enumerates all possible menu and keyboard commands
enum SLCommand
{   
    C_sceneFromFile = -2,   // Custom assted loaded over menu
    C_sceneEmpty = -1,      // No data in scene
    C_sceneAll = 0,         // Loads all scenes one after the other
    C_sceneMinimal,
    C_sceneSensorTest,
    C_sceneFigure,
    C_sceneMeshLoad,
    C_sceneVRSizeTest,
    C_sceneLargeModel,
    C_sceneRevolver,

    C_sceneTextureFilter,
    C_sceneTextureBlend,
    C_sceneFrustumCull,
    C_sceneMassiveData,
    C_scene2Dand3DText,
    C_scenePointClouds,

    C_sceneShaderPerVertexBlinn,
    C_sceneShaderPerPixelBlinn,
    C_sceneShaderPerVertexWave,
    C_sceneShaderPerPixelCookTorrance,
    C_sceneShaderWater,
    C_sceneShaderBumpNormal,
    C_sceneShaderBumpParallax,
    C_sceneShaderSkyBox,
    C_sceneShaderEarth,
    C_sceneVolumeRayCastHeadMRI,
    C_sceneVolumeRayCastLightedMRIHead,
    C_sceneTerrain,

    C_sceneAnimationMass,
    C_sceneAnimationSkeletal,
    C_sceneAnimationNode,
    C_sceneAnimationArmy,

    C_sceneVideoTexture,
    C_sceneVideoChristoffel,
    C_sceneVideoCalibrateMain,
    C_sceneVideoCalibrateScnd,
    C_sceneVideoTrackChessMain,
    C_sceneVideoTrackChessScnd,
    C_sceneVideoTrackArucoMain,
    C_sceneVideoTrackArucoScnd,
    C_sceneVideoTrackFeature2DMain,
    C_sceneVideoTrackFeature2DScnd,

    C_sceneRTMuttenzerBox,
    C_sceneRTSpheres,
    C_sceneRTSoftShadows,
    C_sceneRTDoF,
    C_sceneRTLens,
    C_sceneRTTest,
    C_sceneMaximal,

    C_menu,
    C_sceneInfoToggle,
    C_quit,

    C_multiSampleToggle,    // Toggles multisampling
    C_depthTestToggle,      // Toggles the depth test flag
    C_frustCullToggle,      // Toggles frustum culling
    C_waitEventsToggle,     // Toggles the wait event flag

    C_skeletonToggle,       // Toggles skeleton drawing bit
    C_bBoxToggle,           // Toggles bounding box drawing bit
    C_axisToggle,           // Toggles axis drawing bit
    C_faceCullToggle,       // Toggles face culling
    C_wireMeshToggle,       // Toggles wireframe drawing bit
    C_normalsToggle,        // Toggles normal drawing bit
    C_textureToggle,        // Texture drawing bit toggle
    C_voxelsToggle,         // Voxel drawing bit toggle
   
    C_projPersp,            // Perspective projection
    C_projOrtho,            // Orthographic projection
    C_projSideBySide,       // side-by-side
    C_projSideBySideP,      // side-by-side proportional
    C_projSideBySideD,      // Oculus Rift stereo mode
    C_projLineByLine,       // line-by-line
    C_projColumnByColumn,   // column-by-column
    C_projPixelByPixel,     // checkerboard pattern (DLP3D)
    C_projColorRC,          // color masking for red-cyan anaglyphs
    C_projColorRG,          // color masking for red-green anaglyphs
    C_projColorRB,          // color masking for red-blue anaglyphs
    C_projColorYB,          // color masking for yellow-blue anaglyphs (ColorCode 3D)
   
    C_camReset,             // Resets to the initial camera view
    C_camSetNextInScene,    // Switches to the next camera
    C_camSetSceneViewCamera,// make the editor camera active
    C_camDeviceRotOn,       // Use devices rotation (mobile or Oculus Rift) for camera view
    C_camDeviceRotOff,      // Don't use devices rotation (mobile or Oculus Rift) for camera view
    C_camDeviceRotToggle,   // Toggle devices rotation (mobile or Oculus Rift) for camera view
    C_camEyeSepInc,         // Cameras eye separation distance increase
    C_camEyeSepDec,         // Cameras eye separation distance decrease
    C_camFocalDistInc,      // Cameras focal distance increase
    C_camFocalDistDec,      // Cameras focal distance decrease
    C_camFOVInc,            // Cameras field of view increase
    C_camFOVDec,            // Cameras field of view decrease
    C_camAnimTurnYUp,       // Sets turntable camera animation w. Y axis up
    C_camAnimTurnZUp,       // Sets turntable camera animation w. Z axis up
    C_camAnimWalkYUp,       // Sets 1st person walking camera animation w. Y axis up
    C_camAnimWalkZUp,       // Sets 1st person walking camera animation w. Z axis up
    C_camAnimDeviceRotYUp,  // Sets 1st person walking camera animation w. Y axis up and device rotation
    C_camAnimDeviceRotZUp,  // Sets 1st person walking camera animation w. Y axis up and device rotation
<<<<<<< HEAD
    C_camAnimDeviceRotYUpPosGPS, // Sets 1st person walking camera animation w. Y axis up and device rotation. GPS coordinated are used for global positioning.
=======
    C_camAnimDeviceRotYUpPosGPS, // Sets 1st person walking camera animation w. Y axis up and device rotation. GPS coordinated
>>>>>>> 1cd122a3
    C_camAnimFly1stP,       // Sets 1st person flying camera animation
    C_camSpeedLimitInc,     // Increments the speed limit by 10%
    C_camSpeedLimitDec,     // Decrements the speed limit by 10%

    C_statsTimingToggle,
    C_statsRendererToggle,
    C_statsMemoryToggle,
    C_statsVideoToggle,
    C_statsCameraToggle,

    C_dpiInc,               // Increase DPI 10%
    C_dpiDec,               // Decrease DPI 10%

    C_videoSizeIndexInc,    // tries to increase the video resolution
    C_videoSizeIndexDec,    // tries to decrease the video resolution
    C_videoSizeIndexDefault,// sets the default video resolution

    C_undistortVideoToggle,
    C_calibFixPrincipPointalToggle,
    C_calibFixAspectRatioToggle,
    C_calibZeroTangentDistToggle,
    C_mirrorHMainVideoToggle,       // Mirror video image from main camera horizontally
    C_mirrorVMainVideoToggle,       // Mirror video image from main camera vertically
    C_mirrorHScndVideoToggle,       // Mirror video image from secondary camera horizontally
    C_mirrorVScndVideoToggle,       // Mirror video image from secondary camera vertically

    C_renderOpenGL,     // Render with GL
    C_rtContinuously,   // Do ray tracing continuously
    C_rtDistributed,    // Do ray tracing distributed
    C_rtStop,           // Stop ray tracing
    C_rt1,              //1: Do ray tracing with max. depth 1
    C_rt2,              //2: Do ray tracing with max. depth 2
    C_rt3,              //3: Do ray tracing with max. depth 3
    C_rt4,              //4: Do ray tracing with max. depth 4
    C_rt5,              //5: Do ray tracing with max. depth 5
    C_rt6,              //6: Do ray tracing with max. depth 6
    C_rt7,              //7: Do ray tracing with max. depth 7
    C_rt8,              //8: Do ray tracing with max. depth 8
    C_rt9,              //9: Do ray tracing with max. depth 9
    C_rt0,              //0: Do ray tracing with max. depth
    C_rtSaveImage,      // Save the ray tracing image
    C_pt1,              // Do pathtracing 1 Rays
    C_pt10,             // Do pathtracing 10 Rays
    C_pt50,             // Do pathtracing 50 Rays
    C_pt100,            // Do pathtracing 100 Rays
    C_pt500,            // Do pathtracing 500 Rays
    C_pt1000,           // Do pathtracing 1000 Rays
    C_pt5000,           // Do pathtracing 5000 Rays
    C_pt10000,          // Do pathtracing 10000 Rays
    C_ptSaveImage       // Save the ray tracing image
};
//-----------------------------------------------------------------------------
//! Mouse button codes
enum SLMouseButton
{   MB_none,
    MB_left,
    MB_middle,
    MB_right
};
//-----------------------------------------------------------------------------
//! Enumeration for text alignment in a box
enum SLTextAlign
{   TA_topLeft, TA_topCenter, TA_topRight,
    TA_centerLeft, TA_centerCenter, TA_centerRight,
    TA_bottomLeft, TA_bottomCenter, TA_bottomRight
};
//-----------------------------------------------------------------------------
//! Enumeration for possible camera animation types
enum SLCamAnim
{
  CA_turntableYUp,//!< Orbiting around central object w. turnrable rotation around y & right axis.
    CA_turntableZUp,//!< Orbiting around central object w. turnrable rotation around z & right axis.
    CA_walkingYUp,  //!< Walk translation with AWSD and look around rotation around y & right axis.
    CA_walkingZUp,  //!< Walk translation with AWSD and look around rotation around z & right axis.
    CA_deviceRotYUp, //!< The device rotation controls the camera rotation.
<<<<<<< HEAD
    CA_deviceRotYUpPosGPS  //!< The device rotation controls the camera rotation and the GPS controls the Camera Translation.
=======
    CA_deviceRotYUpPosGPS  //!< The device rotation controls the camera rotation and the GPS controls the Camera Translati
>>>>>>> 1cd122a3
};
//-----------------------------------------------------------------------------
//! Enumeration for different camera projections
enum SLProjection
{   P_monoPerspective,     //!< standard mono pinhole perspective projection
    P_monoOrthographic,    //!< standard mono orthographic projection
    P_stereoSideBySide,    //!< side-by-side
    P_stereoSideBySideP,   //!< side-by-side proportional for mirror stereoscopes
    P_stereoSideBySideD,   //!< side-by-side distorted for Oculus Rift like glasses
    P_stereoLineByLine,    //!< line-by-line
    P_stereoColumnByColumn,//!< column-by-column
    P_stereoPixelByPixel,  //!< checkerboard pattern (DLP3D)
    P_stereoColorRC,       //!< color masking for red-cyan anaglyphs
    P_stereoColorRG,       //!< color masking for red-green anaglyphs
    P_stereoColorRB,       //!< color masking for red-blue anaglyphs
    P_stereoColorYB        //!< color masking for yellow-blue anaglyphs (ColorCode 3D)
};
//-----------------------------------------------------------------------------
//! Enumeration for stereo eye type used for camera projection
enum SLEyeType
{   ET_left   =-1,
    ET_center = 0,
    ET_right  = 1
};
//-----------------------------------------------------------------------------
//! Enumeration for animation modes
enum SLAnimInterpolation
{   AI_linear,
    AI_bezier
};
//-----------------------------------------------------------------------------
//! Enumeration for animation modes
enum SLAnimLooping
{   AL_once = 0,          //!< play once
    AL_loop = 1,          //!< loop
    AL_pingPong = 2,      //!< play once in two directions
    AL_pingPongLoop = 3   //!< loop forward and backwards
};
//-----------------------------------------------------------------------------
//! Enumeration for animation easing curves
/*! 
Enumerations copied from Qt class QEasingCurve. 
See http://qt-project.org/doc/qt-4.8/qeasingcurve.html#Type-enum
*/
enum SLEasingCurve
{   EC_linear = 0,      //!< linear easing with constant velocity
    EC_inQuad = 1,      //!< quadratic easing in, acceleration from zero velocity
    EC_outQuad = 2,     //!< quadratic easing out, decelerating to zero velocity
    EC_inOutQuad = 3,   //!< quadratic easing in and then out  
    EC_outInQuad = 4,   //!< quadratic easing out and then in
    EC_inCubic = 5,     //!< cubic in easing in, acceleration from zero velocity
    EC_outCubic = 6,    //!< cubic easing out, decelerating to zero velocity
    EC_inOutCubic = 7,  //!< cubic easing in and then out 
    EC_outInCubic = 8,  //!< cubic easing out and then in
    EC_inQuart = 9,     //!< quartic easing in, acceleration from zero velocity
    EC_outQuart = 10,   //!< quartic easing out, decelerating to zero velocity
    EC_inOutQuart = 11, //!< quartic easing in and then out 
    EC_outInQuart = 12, //!< quartic easing out and then in
    EC_inQuint = 13,    //!< quintic easing in, acceleration from zero velocity
    EC_outQuint = 14,   //!< quintic easing out, decelerating to zero velocity
    EC_inOutQuint = 15, //!< quintic easing in and then out 
    EC_outInQuint = 16, //!< quintic easing out and then in
    EC_inSine = 17,     //!< sine easing in, acceleration from zero velocity
    EC_outSine = 18,    //!< sine easing out, decelerating to zero velocity
    EC_inOutSine = 19,  //!< sine easing in and then out  
    EC_outInSine = 20,  //!< sine easing out and then in
};
//-----------------------------------------------------------------------------
//! Describes the relative space a transformation is applied in.
enum SLTransformSpace
{   TS_world, 
    TS_parent,  
    TS_object,
};
//-----------------------------------------------------------------------------
//! Skinning methods
enum SLSkinMethod
{   SM_hardware, //!< Do vertex skinning on the GPU
    SM_software  //!< Do vertex skinning on the CPU
};
//-----------------------------------------------------------------------------
//! Shader type enumeration for vertex or fragment (pixel) shader
enum SLShaderType
{   ST_none,
    ST_vertex,
    ST_fragment,
    ST_geometry,
    ST_tesselation
};
//-----------------------------------------------------------------------------
//! Enumeration for standard preloaded shader programs in SLScene::_shaderProgs
enum SLShaderProg
{   SP_colorAttribute,
    SP_colorUniform,
    SP_perVrtBlinn,
    SP_perVrtBlinnColorAttrib,
    SP_perVrtBlinnTex,
    SP_TextureOnly,
    SP_perPixBlinn,
    SP_perPixBlinnTex,
    SP_perPixCookTorrance,
    SP_perPixCookTorranceTex,
    SP_bumpNormal,
    SP_bumpNormalParallax,
    SP_fontTex,
    SP_stereoOculus,
    SP_stereoOculusDistortion
};
//-----------------------------------------------------------------------------
//! Type definition for GLSL uniform1f variables that change per frame.
enum SLUniformType
{   UT_const,   //!< constant value
    UT_incDec,  //!< never ending loop from min to max and max to min
    UT_incInc,  //!< never ending loop from min to max
    UT_inc,     //!< never ending increment
    UT_random,  //!< random values between min and max
    UT_seconds  //!< seconds since the process has started
};
//-----------------------------------------------------------------------------
// @todo build a dedicated log class that defines this verbosity levels
enum SLLogVerbosity
{   LV_quiet = 0,
    LV_minimal = 1,
    LV_normal = 2,
    LV_detailed = 3,
    LV_diagnostic = 4
};
//-----------------------------------------------------------------------------
//! OpenCV Calibration state
enum SLCVCalibState 
{   CS_uncalibrated,    //!< The camera is not calibrated (no calibration found)
    CS_calibrateStream, //!< The calibration is running with live video stream
    CS_calibrateGrab,   //!< The calibration is running and an image should be grabbed
    CS_startCalculating,//!< The calibration starts during the next frame
    CS_calibrated,      //!< The camera is calibrated 
    CS_guessed        //!< The camera intrinsics where estimated from FOV
};
//-----------------------------------------------------------------------------
//! OpenCV feature type
enum SLCVFeatureType
{   FT_SIFT,    //!<
    FT_SURF,    //!<
    FT_ORB      //!< 
};
//-----------------------------------------------------------------------------
//! Video type if multiple exist on mobile devices
enum SLVideoType
{   VT_NONE =  0,  //!< No camera needed
    VT_MAIN =  1,  //!< Main camera on all on all all devices
    VT_SCND =  2,  //!< Selfie camera on mobile devices
};
//-----------------------------------------------------------------------------
//! Feature detector-decriptor types
enum SLCVDetectDescribeType
{  
    DDT_FAST_BRIEF,
    DDT_RAUL_RAUL,
    DDT_ORB_ORB,
    DDT_SURF_SURF,
    DDT_SIFT_SIFT
};
//-----------------------------------------------------------------------------
#endif<|MERGE_RESOLUTION|>--- conflicted
+++ resolved
@@ -178,11 +178,7 @@
     C_camAnimWalkZUp,       // Sets 1st person walking camera animation w. Z axis up
     C_camAnimDeviceRotYUp,  // Sets 1st person walking camera animation w. Y axis up and device rotation
     C_camAnimDeviceRotZUp,  // Sets 1st person walking camera animation w. Y axis up and device rotation
-<<<<<<< HEAD
     C_camAnimDeviceRotYUpPosGPS, // Sets 1st person walking camera animation w. Y axis up and device rotation. GPS coordinated are used for global positioning.
-=======
-    C_camAnimDeviceRotYUpPosGPS, // Sets 1st person walking camera animation w. Y axis up and device rotation. GPS coordinated
->>>>>>> 1cd122a3
     C_camAnimFly1stP,       // Sets 1st person flying camera animation
     C_camSpeedLimitInc,     // Increments the speed limit by 10%
     C_camSpeedLimitDec,     // Decrements the speed limit by 10%
@@ -258,11 +254,7 @@
     CA_walkingYUp,  //!< Walk translation with AWSD and look around rotation around y & right axis.
     CA_walkingZUp,  //!< Walk translation with AWSD and look around rotation around z & right axis.
     CA_deviceRotYUp, //!< The device rotation controls the camera rotation.
-<<<<<<< HEAD
-    CA_deviceRotYUpPosGPS  //!< The device rotation controls the camera rotation and the GPS controls the Camera Translation.
-=======
-    CA_deviceRotYUpPosGPS  //!< The device rotation controls the camera rotation and the GPS controls the Camera Translati
->>>>>>> 1cd122a3
+    CA_deviceRotYUpPosGPS  //!< The device rotation controls the camera rotation and the GPS controls the Camera Translation
 };
 //-----------------------------------------------------------------------------
 //! Enumeration for different camera projections
