--- conflicted
+++ resolved
@@ -78,11 +78,8 @@
     C_sceneEmpty = -1,      // No data in scene
     C_sceneAll = 0,         // Loads all scenes one after the other
     C_sceneMinimal,
-<<<<<<< HEAD
     C_sceneCamPoseGraphAndMap,
-=======
     C_sceneSensorTest,
->>>>>>> 425cdfe6
     C_sceneFigure,
     C_sceneMeshLoad,
     C_sceneVRSizeTest,
