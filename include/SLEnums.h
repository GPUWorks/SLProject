//#############################################################################
//  File:      SL/SLEnums.h
//  Author:    Marcus Hudritsch
//  Date:      July 2014
//  Codestyle: https://github.com/cpvrlab/SLProject/wiki/Coding-Style-Guidelines
//  Copyright: Marcus Hudritsch
//             This software is provide under the GNU General Public License
//             Please visit: http://opensource.org/licenses/GPL-3.0
//#############################################################################

#ifndef SLENUMS_H
#define SLENUMS_H

//#include <stdafx.h> // gets included before SL.h

//-----------------------------------------------------------------------------
//! Keyboard key codes enumeration
enum SLKey
{   K_none=0, 
    K_space=32,
    K_tab=256, K_enter, K_esc, K_backspace, K_delete,
    K_up, K_down, K_right, K_left, 
    K_home, K_end, K_insert, K_pageUp, K_pageDown,
    K_NP0, K_NP1, K_NP2, K_NP3, K_NP4, K_NP5, K_NP6, K_NP7, K_NP8, K_NP9,
    K_NPDivide, K_NPMultiply, K_NPAdd, K_NPSubtract, K_NPEnter, K_NPDecimal,
    K_F1, K_F2, K_F3, K_F4, K_F5, K_F6, K_F7, K_F8, K_F9, K_F10, K_F11, K_F12, 
    K_super=0x00100000, K_shift=0x00200000, K_ctrl=0x00400000, K_alt=0x00800000
};
//-----------------------------------------------------------------------------
//! Rendering type enumeration
enum SLRenderType
{   RT_gl=0,    //!< OpenGL
    RT_rt=1,    //!< Ray Tracing
    RT_pt=2     //!< Path Tracing
};
//-----------------------------------------------------------------------------
//! Coordinate axis enumeration
enum SLAxis
{   A_x=0, 
    A_Y=1,
    A_z=2
};
//-----------------------------------------------------------------------------
//! Pixel format according to OpenGL pixel format defines
enum SLPixelFormat
{
    PF_unknown = 0,
    PF_yuv_420_888 = 1,         // YUV format from Android not supported in GL

    PF_alpha = 0x1906,          // ES2 ES3 GL2
    PF_luminance = 0x1909,      // ES2 ES3 GL2
    PF_luminance_alpha = 0x190A,// ES2 ES3 GL2
    PF_intensity = 0x8049,      //         GL2
    PF_green = 0x1904,          //         GL2
    PF_blue = 0x1905,           //         GL2
    PF_depth_component = 0x1902,//     ES3 GL2     GL4

    PF_red  = 0x1903,           //     ES3 GL2 GL3 GL4
    PF_rg   = 0x8227,           //     ES3     GL3 GL4
    PF_rgb  = 0x1907,           // ES2 ES3 GL2 GL3 GL4
    PF_rgba = 0x1908,           // ES2 ES3 GL2 GL3 GL4
    PF_bgr  = 0x80E0,           //         GL2 GL3 GL4
    PF_bgra = 0x80E1,           //         GL2 GL3 GL4

    PF_rg_integer = 0x8228,     //     ES3         GL4
    PF_red_integer = 0x8D94,    //     ES3         GL4
    PF_rgb_integer = 0x8D98,    //     ES3         GL4
    PF_rgba_integer = 0x8D99,   //     ES3         GL4
    PF_bgr_integer = 0x8D9A,    //                 GL4
    PF_bgra_integer = 0x8D9B,   //                 GL4

};
//-----------------------------------------------------------------------------
//! SLCommand enumerates all possible menu and keyboard commands
enum SLCommand
{   
    C_sceneFromFile = -2,   // Custom assted loaded over menu
    C_sceneEmpty = -1,      // No data in scene
    C_sceneAll = 0,         // Loads all scenes one after the other
    C_sceneMinimal,
    C_sceneSensorTest,
    C_sceneFigure,
    C_sceneMeshLoad,
    C_sceneVRSizeTest,
    C_sceneLargeModel,
    C_sceneRevolver,

    C_sceneTextureFilter,
    C_sceneTextureBlend,
    C_sceneFrustumCull,
    C_sceneMassiveData,
    C_scene2Dand3DText,
    C_scenePointClouds,

    C_sceneShaderPerVertexBlinn,
    C_sceneShaderPerPixelBlinn,
    C_sceneShaderPerVertexWave,
    C_sceneShaderPerPixelCookTorrance,
    C_sceneShaderWater,
    C_sceneShaderBumpNormal,
    C_sceneShaderBumpParallax,
    C_sceneShaderSkyBox,
    C_sceneShaderEarth,
    C_sceneVolumeRayCastHeadMRI,
    C_sceneVolumeRayCastLightedMRIHead,
    C_sceneTerrain,

    C_sceneAnimationMass,
    C_sceneAnimationSkeletal,
    C_sceneAnimationNode,
    C_sceneAnimationArmy,

    C_sceneVideoTexture,
    C_sceneVideoChristoffel,
    C_sceneVideoCalibrateMain,
    C_sceneVideoCalibrateScnd,
    C_sceneVideoTrackChessMain,
    C_sceneVideoTrackChessScnd,
    C_sceneVideoTrackArucoMain,
    C_sceneVideoTrackArucoScnd,
    C_sceneVideoTrackFeature2DMain,
    C_sceneVideoTrackFeature2DScnd,

    C_sceneRTMuttenzerBox,
    C_sceneRTSpheres,
    C_sceneRTSoftShadows,
    C_sceneRTDoF,
    C_sceneRTLens,
    C_sceneRTTest,
    C_sceneMaximal,

    C_menu,
    C_sceneInfoToggle,
    C_quit,

    C_multiSampleToggle,    // Toggles multisampling
    C_depthTestToggle,      // Toggles the depth test flag
    C_frustCullToggle,      // Toggles frustum culling
    C_waitEventsToggle,     // Toggles the wait event flag

    C_skeletonToggle,       // Toggles skeleton drawing bit
    C_bBoxToggle,           // Toggles bounding box drawing bit
    C_axisToggle,           // Toggles axis drawing bit
    C_faceCullToggle,       // Toggles face culling
    C_wireMeshToggle,       // Toggles wireframe drawing bit
    C_normalsToggle,        // Toggles normal drawing bit
    C_textureToggle,        // Texture drawing bit toggle
    C_voxelsToggle,         // Voxel drawing bit toggle
   
    C_projPersp,            // Perspective projection
    C_projOrtho,            // Orthographic projection
    C_projSideBySide,       // side-by-side
    C_projSideBySideP,      // side-by-side proportional
    C_projSideBySideD,      // Oculus Rift stereo mode
    C_projLineByLine,       // line-by-line
    C_projColumnByColumn,   // column-by-column
    C_projPixelByPixel,     // checkerboard pattern (DLP3D)
    C_projColorRC,          // color masking for red-cyan anaglyphs
    C_projColorRG,          // color masking for red-green anaglyphs
    C_projColorRB,          // color masking for red-blue anaglyphs
    C_projColorYB,          // color masking for yellow-blue anaglyphs (ColorCode 3D)
   
    C_camReset,             // Resets to the initial camera view
    C_camSetNextInScene,    // Switches to the next camera
    C_camSetSceneViewCamera,// make the editor camera active
    C_camDeviceRotOn,       // Use devices rotation (mobile or Oculus Rift) for camera view
    C_camDeviceRotOff,      // Don't use devices rotation (mobile or Oculus Rift) for camera view
    C_camDeviceRotToggle,   // Toggle devices rotation (mobile or Oculus Rift) for camera view
    C_camEyeSepInc,         // Cameras eye separation distance increase
    C_camEyeSepDec,         // Cameras eye separation distance decrease
    C_camFocalDistInc,      // Cameras focal distance increase
    C_camFocalDistDec,      // Cameras focal distance decrease
    C_camFOVInc,            // Cameras field of view increase
    C_camFOVDec,            // Cameras field of view decrease
    C_camAnimTurnYUp,       // Sets turntable camera animation w. Y axis up
    C_camAnimTurnZUp,       // Sets turntable camera animation w. Z axis up
    C_camAnimWalkYUp,       // Sets 1st person walking camera animation w. Y axis up
    C_camAnimWalkZUp,       // Sets 1st person walking camera animation w. Z axis up
    C_camAnimDeviceRotYUp,  // Sets 1st person walking camera animation w. Y axis up and device rotation
    C_camAnimDeviceRotZUp,  // Sets 1st person walking camera animation w. Y axis up and device rotation
    C_camAnimDeviceRotYUpPosGPS, // Sets 1st person walking camera animation w. Y axis up and device rotation. GPS coordinated are used for global positioning.
    C_camAnimFly1stP,       // Sets 1st person flying camera animation
    C_camSpeedLimitInc,     // Increments the speed limit by 10%
    C_camSpeedLimitDec,     // Decrements the speed limit by 10%

    C_statsTimingToggle,
    C_statsRendererToggle,
    C_statsMemoryToggle,
    C_statsVideoToggle,
    C_statsCameraToggle,

    C_dpiInc,               // Increase DPI 10%
    C_dpiDec,               // Decrease DPI 10%

    C_videoSizeIndexInc,    // tries to increase the video resolution
    C_videoSizeIndexDec,    // tries to decrease the video resolution
    C_videoSizeIndexDefault,// sets the default video resolution

    C_undistortVideoToggle,
    C_calibFixPrincipPointalToggle,
    C_calibFixAspectRatioToggle,
    C_calibZeroTangentDistToggle,
    C_mirrorHMainVideoToggle,       // Mirror video image from main camera horizontally
    C_mirrorVMainVideoToggle,       // Mirror video image from main camera vertically
    C_mirrorHScndVideoToggle,       // Mirror video image from secondary camera horizontally
    C_mirrorVScndVideoToggle,       // Mirror video image from secondary camera vertically

    C_renderOpenGL,     // Render with GL
    C_rtContinuously,   // Do ray tracing continuously
    C_rtDistributed,    // Do ray tracing distributed
    C_rtStop,           // Stop ray tracing
    C_rt1,              //1: Do ray tracing with max. depth 1
    C_rt2,              //2: Do ray tracing with max. depth 2
    C_rt3,              //3: Do ray tracing with max. depth 3
    C_rt4,              //4: Do ray tracing with max. depth 4
    C_rt5,              //5: Do ray tracing with max. depth 5
    C_rt6,              //6: Do ray tracing with max. depth 6
    C_rt7,              //7: Do ray tracing with max. depth 7
    C_rt8,              //8: Do ray tracing with max. depth 8
    C_rt9,              //9: Do ray tracing with max. depth 9
    C_rt0,              //0: Do ray tracing with max. depth
    C_rtSaveImage,      // Save the ray tracing image
    C_pt1,              // Do pathtracing 1 Rays
    C_pt10,             // Do pathtracing 10 Rays
    C_pt50,             // Do pathtracing 50 Rays
    C_pt100,            // Do pathtracing 100 Rays
    C_pt500,            // Do pathtracing 500 Rays
    C_pt1000,           // Do pathtracing 1000 Rays
    C_pt5000,           // Do pathtracing 5000 Rays
    C_pt10000,          // Do pathtracing 10000 Rays
    C_ptSaveImage       // Save the ray tracing image
};
//-----------------------------------------------------------------------------
//! Mouse button codes
enum SLMouseButton
{   MB_none,
    MB_left,
    MB_middle,
    MB_right
};
//-----------------------------------------------------------------------------
//! Enumeration for text alignment in a box
enum SLTextAlign
{   TA_topLeft, TA_topCenter, TA_topRight,
    TA_centerLeft, TA_centerCenter, TA_centerRight,
    TA_bottomLeft, TA_bottomCenter, TA_bottomRight
};
//-----------------------------------------------------------------------------
//! Enumeration for available camera animation types
enum SLCamAnim
<<<<<<< HEAD
{   CA_turntableYUp,
    CA_turntableZUp,
    CA_walkingYUp,
    CA_walkingZUp,
    CA_deviceRotYUp,
    CA_deviceRotYUpPosGPS
=======
{   CA_turntableYUp,//!< Orbiting around central object w. turnrable rotation around y & right axis.
    CA_turntableZUp,//!< Orbiting around central object w. turnrable rotation around z & right axis.
    CA_walkingYUp,  //!< Walk translation with AWSD and look around rotation around y & right axis.
    CA_walkingZUp,  //!< Walk translation with AWSD and look around rotation around z & right axis.
    CA_deviceRotYUp //!< The device rotation controls the camera rotation.
>>>>>>> 9d43e496
};
//-----------------------------------------------------------------------------
//! Enumeration for different camera projections
enum SLProjection
{   P_monoPerspective,     //!< standard mono pinhole perspective projection
    P_monoOrthographic,    //!< standard mono orthographic projection
    P_stereoSideBySide,    //!< side-by-side
    P_stereoSideBySideP,   //!< side-by-side proportional for mirror stereoscopes
    P_stereoSideBySideD,   //!< side-by-side distorted for Oculus Rift like glasses
    P_stereoLineByLine,    //!< line-by-line
    P_stereoColumnByColumn,//!< column-by-column
    P_stereoPixelByPixel,  //!< checkerboard pattern (DLP3D)
    P_stereoColorRC,       //!< color masking for red-cyan anaglyphs
    P_stereoColorRG,       //!< color masking for red-green anaglyphs
    P_stereoColorRB,       //!< color masking for red-blue anaglyphs
    P_stereoColorYB        //!< color masking for yellow-blue anaglyphs (ColorCode 3D)
};
//-----------------------------------------------------------------------------
//! Enumeration for stereo eye type used for camera projection
enum SLEyeType
{   ET_left   =-1,
    ET_center = 0,
    ET_right  = 1
};
//-----------------------------------------------------------------------------
//! Enumeration for animation modes
enum SLAnimInterpolation
{   AI_linear,
    AI_bezier
};
//-----------------------------------------------------------------------------
//! Enumeration for animation modes
enum SLAnimLooping
{   AL_once = 0,          //!< play once
    AL_loop = 1,          //!< loop
    AL_pingPong = 2,      //!< play once in two directions
    AL_pingPongLoop = 3   //!< loop forward and backwards
};
//-----------------------------------------------------------------------------
//! Enumeration for animation easing curves
/*! 
Enumerations copied from Qt class QEasingCurve. 
See http://qt-project.org/doc/qt-4.8/qeasingcurve.html#Type-enum
*/
enum SLEasingCurve
{   EC_linear = 0,      //!< linear easing with constant velocity
    EC_inQuad = 1,      //!< quadratic easing in, acceleration from zero velocity
    EC_outQuad = 2,     //!< quadratic easing out, decelerating to zero velocity
    EC_inOutQuad = 3,   //!< quadratic easing in and then out  
    EC_outInQuad = 4,   //!< quadratic easing out and then in
    EC_inCubic = 5,     //!< cubic in easing in, acceleration from zero velocity
    EC_outCubic = 6,    //!< cubic easing out, decelerating to zero velocity
    EC_inOutCubic = 7,  //!< cubic easing in and then out 
    EC_outInCubic = 8,  //!< cubic easing out and then in
    EC_inQuart = 9,     //!< quartic easing in, acceleration from zero velocity
    EC_outQuart = 10,   //!< quartic easing out, decelerating to zero velocity
    EC_inOutQuart = 11, //!< quartic easing in and then out 
    EC_outInQuart = 12, //!< quartic easing out and then in
    EC_inQuint = 13,    //!< quintic easing in, acceleration from zero velocity
    EC_outQuint = 14,   //!< quintic easing out, decelerating to zero velocity
    EC_inOutQuint = 15, //!< quintic easing in and then out 
    EC_outInQuint = 16, //!< quintic easing out and then in
    EC_inSine = 17,     //!< sine easing in, acceleration from zero velocity
    EC_outSine = 18,    //!< sine easing out, decelerating to zero velocity
    EC_inOutSine = 19,  //!< sine easing in and then out  
    EC_outInSine = 20,  //!< sine easing out and then in
};
//-----------------------------------------------------------------------------
//! Describes the relative space a transformation is applied in.
enum SLTransformSpace
{   TS_world, 
    TS_parent,  
    TS_object,
};
//-----------------------------------------------------------------------------
//! Skinning methods
enum SLSkinMethod
{   SM_hardware, //!< Do vertex skinning on the GPU
    SM_software  //!< Do vertex skinning on the CPU
};
//-----------------------------------------------------------------------------
//! Shader type enumeration for vertex or fragment (pixel) shader
enum SLShaderType
{   ST_none,
    ST_vertex,
    ST_fragment,
    ST_geometry,
    ST_tesselation
};
//-----------------------------------------------------------------------------
//! Enumeration for standard preloaded shader programs in SLScene::_shaderProgs
enum SLShaderProg
{   SP_colorAttribute,
    SP_colorUniform,
    SP_perVrtBlinn,
    SP_perVrtBlinnColorAttrib,
    SP_perVrtBlinnTex,
    SP_TextureOnly,
    SP_perPixBlinn,
    SP_perPixBlinnTex,
    SP_perPixCookTorrance,
    SP_perPixCookTorranceTex,
    SP_bumpNormal,
    SP_bumpNormalParallax,
    SP_fontTex,
    SP_stereoOculus,
    SP_stereoOculusDistortion
};
//-----------------------------------------------------------------------------
//! Type definition for GLSL uniform1f variables that change per frame.
enum SLUniformType
{   UT_const,   //!< constant value
    UT_incDec,  //!< never ending loop from min to max and max to min
    UT_incInc,  //!< never ending loop from min to max
    UT_inc,     //!< never ending increment
    UT_random,  //!< random values between min and max
    UT_seconds  //!< seconds since the process has started
};
//-----------------------------------------------------------------------------
// @todo build a dedicated log class that defines this verbosity levels
enum SLLogVerbosity
{   LV_quiet = 0,
    LV_minimal = 1,
    LV_normal = 2,
    LV_detailed = 3,
    LV_diagnostic = 4
};
//-----------------------------------------------------------------------------
//! OpenCV Calibration state
enum SLCVCalibState 
{   CS_uncalibrated,    //!< The camera is not calibrated (no calibration found)
    CS_calibrateStream, //!< The calibration is running with live video stream
    CS_calibrateGrab,   //!< The calibration is running and an image should be grabbed
    CS_startCalculating,//!< The calibration starts during the next frame
    CS_calibrated,      //!< The camera is calibrated 
    CS_guessed        //!< The camera intrinsics where estimated from FOV
};
//-----------------------------------------------------------------------------
//! OpenCV feature type
enum SLCVFeatureType
{   FT_SIFT,    //!<
    FT_SURF,    //!<
    FT_ORB      //!< 
};
//-----------------------------------------------------------------------------
//! Video type if multiple exist on mobile devices
enum SLVideoType
{   VT_NONE =  0,  //!< No camera needed
    VT_MAIN =  1,  //!< Main camera on all on all all devices
    VT_SCND =  2,  //!< Selfie camera on mobile devices
};
//-----------------------------------------------------------------------------
//! Feature detector-decriptor types
enum SLCVDetectDescribeType
{  
    DDT_FAST_BRIEF,
    DDT_RAUL_RAUL,
    DDT_ORB_ORB,
    DDT_SURF_SURF,
    DDT_SIFT_SIFT
};
//-----------------------------------------------------------------------------
#endif<|MERGE_RESOLUTION|>--- conflicted
+++ resolved
@@ -246,22 +246,15 @@
     TA_bottomLeft, TA_bottomCenter, TA_bottomRight
 };
 //-----------------------------------------------------------------------------
-//! Enumeration for available camera animation types
+//! Enumeration for possible camera animation types
 enum SLCamAnim
-<<<<<<< HEAD
-{   CA_turntableYUp,
-    CA_turntableZUp,
-    CA_walkingYUp,
-    CA_walkingZUp,
-    CA_deviceRotYUp,
-    CA_deviceRotYUpPosGPS
-=======
-{   CA_turntableYUp,//!< Orbiting around central object w. turnrable rotation around y & right axis.
+{
+  CA_turntableYUp,//!< Orbiting around central object w. turnrable rotation around y & right axis.
     CA_turntableZUp,//!< Orbiting around central object w. turnrable rotation around z & right axis.
     CA_walkingYUp,  //!< Walk translation with AWSD and look around rotation around y & right axis.
     CA_walkingZUp,  //!< Walk translation with AWSD and look around rotation around z & right axis.
-    CA_deviceRotYUp //!< The device rotation controls the camera rotation.
->>>>>>> 9d43e496
+    CA_deviceRotYUp, //!< The device rotation controls the camera rotation.
+    CA_deviceRotYUpPosGPS  //!< The device rotation controls the camera rotation and the GPS controls the Camera Translation.
 };
 //-----------------------------------------------------------------------------
 //! Enumeration for different camera projections
