--- conflicted
+++ resolved
@@ -108,20 +108,13 @@
             // Video stuff
             SLVideoType     videoType           () {return _videoType;}
             SLGLTexture*    videoTexture        () {return &_videoTexture;}
-<<<<<<< HEAD
-            SLGLTexture*    videoTextureErr     () {return &_videoTextureErr;}
-=======
->>>>>>> 72e5e6f2
             SLVCVTracker&   trackers            () {return _trackers;}
             SLbool          showDetection       () {return _showDetection;}
     
             cbOnSceneLoad   onLoad;             //!< C-Callback for scene load
 
             // Misc.
-<<<<<<< HEAD
-=======
    //virtual  void            onLoad              (SLSceneView* sv, SLCommand _currentID);
->>>>>>> 72e5e6f2
    virtual  void            onLoadAsset         (SLstring assetFile, 
                                                  SLuint processFlags);
    virtual  void            onAfterLoad         ();
@@ -137,10 +130,6 @@
                                                  SLuchar* data,
                                                  SLbool isContinuous,
                                                  SLbool isTopLeft);
-<<<<<<< HEAD
-
-=======
->>>>>>> 72e5e6f2
    protected:
             SLVSceneView    _sceneViews;        //!< Vector of all sceneview pointers
             SLVMesh         _meshes;            //!< Vector of all meshes
