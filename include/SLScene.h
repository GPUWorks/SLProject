--- conflicted
+++ resolved
@@ -62,7 +62,7 @@
             void            videoType           (SLVideoType vt);
             void            showDetection       (SLbool st) {_showDetection = st;}
             void            usesRotation        (SLbool use);
-            void            isRotSensorStart    (SLbool irst) {_isRotSensorStart = irst;}
+            void            deviceRotStarted    (SLbool started) {_deviceRotStarted = started;}
             void            zeroYawAtStart      (SLbool set) {_zeroYawAtStart = set;}
                            
             // Getters
@@ -116,19 +116,13 @@
 
             // Device rotation stuff
             SLbool              usesRotation    () const {return _usesRotation;}
-<<<<<<< HEAD
-            SLMat4f             deviceRotation  () const {return _deviceRotation;}
+            SLMat3f             deviceRotation  () const {return _deviceRotation;}
 
             SLfloat             devicePitchRAD  () const {return _devicePitchRAD;}
             SLfloat             deviceYawRAD    () const {return _deviceYawRAD;}
             SLfloat             deviceRollRAD   () const {return _deviceRollRAD;}
-=======
-            SLVec3f             deviceRotVec    () const {return _deviceRotVec;}
-            SLMat3f             deviceRotMat    () const {return _deviceRotMat;}
-            SLQuat4f            deviceRotQuat   () const {return _deviceRotQuat;}
->>>>>>> 0b835606
             SLbool              zeroYawAtStart  () const {return _zeroYawAtStart;}
-            SLVec3f             startRotVec     () const {return _startRotVec;}
+            SLfloat             startYawRAD     () const {return _startYawRAD;}
             
             // Misc.
    virtual  void            onLoad              (SLSceneView* sv, 
@@ -137,9 +131,13 @@
                                                  SLuint processFlags);
    virtual  void            onAfterLoad         ();
             bool            onUpdate            ();
-            void            onRotationVec       (SLVec3f deviceRotVec);
-            void            onRotationMat       (SLMat3f deviceRotMat);
-            void            onRotationQuat      (SLQuat4f deviceRotQuat);
+            void            onRotationPYR       (SLfloat pitchRAD,
+                                                 SLfloat yawRAD,
+                                                 SLfloat rollRAD);
+            void            onRotationQUAT      (SLfloat quatX,
+                                                 SLfloat quatY,
+                                                 SLfloat quatZ,
+                                                 SLfloat quatW);
             void            init                ();
             void            unInit              ();
             SLbool          onCommandAllSV      (const SLCommand cmd);
@@ -205,20 +203,13 @@
 
             // Sensor stuff
             SLbool              _usesRotation;      //!< Flag if device rotation is used
-<<<<<<< HEAD
             SLfloat             _devicePitchRAD;    //!< Device pitch angle in radians
             SLfloat             _deviceYawRAD;      //!< Device yaw angle in radians
             SLfloat             _deviceRollRAD;     //!< Device roll angle in radians
-            SLMat4f             _deviceRotation;    //!< Mobile device rotation as quaternion
+            SLMat3f             _deviceRotation;    //!< Mobile device rotation as quaternion
             SLbool              _deviceRotStarted;  //!< Flag for the first sensor values
-=======
-            SLVec3f             _deviceRotVec;      //!< Device rotation angles (pitch,yaw,roll) in radians
-            SLMat3f             _deviceRotMat;      //!< Mobile device rotation as 3x3 matrix
-            SLQuat4f            _deviceRotQuat;     //!< Mobile device rotation as quaternion
-            SLbool              _isRotSensorStart;  //!< Flag to capture zero yaw angle at sensor start
->>>>>>> 0b835606
             SLbool              _zeroYawAtStart;    //!< Flag if yaw angle should be zeroed at sensor start
-            SLVec3f             _startRotVec;       //!< Initial PYR angle after _zeroYawAfterSec in radians
+            SLfloat             _startYawRAD;       //!< Initial yaw angle after _zeroYawAfterSec in radians
 };
 //-----------------------------------------------------------------------------
 #endif