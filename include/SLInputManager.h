//#############################################################################
//  File:      SLInputManager.h
//  Author:    Marc Wacker
//  Date:      January 2015
//  Codestyle: https://github.com/cpvrlab/SLProject/wiki/Coding-Style-Guidelines
//  Copyright: Marcus Hudritsch
//             This software is provide under the GNU General Public License
//             Please visit: http://opensource.org/licenses/GPL-3.0
//#############################################################################

#ifndef SLINPUTMANAGER_H
#define SLINPUTMANAGER_H

#include <stdafx.h>
#include <SLInputEvent.h>
#include <SLInputDevice.h>

//-----------------------------------------------------------------------------
//! SLInputManager. manages system input and custom input devices.
<<<<<<< HEAD
/*! Every user input has to go through the SLInputManager. System event's
like touch, mouse, character input will be encapsulated in SLInputEvent
subclasses and will be queued up before being sent to the relevant SLSceneView.
Custom SLInputDevices can also be created. The SLInputDevices are guaranteed to 
receive a call to their poll() function whenever the SLInputManager requires them
to send out new events.
One static instance of SLInputManager is used in SLApplication
=======
/*!  One static instance of SLInputManager is used in SLApplication. Every user
 input has to go through the SLInputManager. System event's like touch, mouse,
 character input will be encapsulated in SLInputEvent subclasses and will be
 queued up before being sent to the relevant SLSceneView.
 Custom SLInputDevices can also be created. The SLInputDevices are guaranteed to
 receive a call to their poll() function whenever the SLInputManager requires
 them to send out new events. The method pollAndProcessEvents is called every
 frame in SLScene::onUpdate.
>>>>>>> 72e5e6f2
*/
class SLInputManager
{
    friend class SLInputDevice;

    public:
                            SLInputManager      (){;}

            SLbool          pollAndProcessEvents();
            void            queueEvent          (const SLInputEvent* e);
            SLVInputDevice& devices             () {return _devices;}

    private:
            SLQInputEvent   _systemEvents;  //!< queue for known system events
            SLVInputDevice  _devices;       //!< list of activated SLInputDevices

            SLbool          processQueuedEvents();
};
//-----------------------------------------------------------------------------
#endif<|MERGE_RESOLUTION|>--- conflicted
+++ resolved
@@ -17,15 +17,6 @@
 
 //-----------------------------------------------------------------------------
 //! SLInputManager. manages system input and custom input devices.
-<<<<<<< HEAD
-/*! Every user input has to go through the SLInputManager. System event's
-like touch, mouse, character input will be encapsulated in SLInputEvent
-subclasses and will be queued up before being sent to the relevant SLSceneView.
-Custom SLInputDevices can also be created. The SLInputDevices are guaranteed to 
-receive a call to their poll() function whenever the SLInputManager requires them
-to send out new events.
-One static instance of SLInputManager is used in SLApplication
-=======
 /*!  One static instance of SLInputManager is used in SLApplication. Every user
  input has to go through the SLInputManager. System event's like touch, mouse,
  character input will be encapsulated in SLInputEvent subclasses and will be
@@ -34,7 +25,6 @@
  receive a call to their poll() function whenever the SLInputManager requires
  them to send out new events. The method pollAndProcessEvents is called every
  frame in SLScene::onUpdate.
->>>>>>> 72e5e6f2
 */
 class SLInputManager
 {
