--- conflicted
+++ resolved
@@ -2675,13 +2675,6 @@
         //3. When running on desktop, make sure the screen resolution is adjusted to 640x360 in file AppDemoMainGLFW.cpp in line 437
         //4. Load a Video with 640 screen width (640x360 or 640x480), e.g. VID_20180424_2.mp4. Make sure it is placed in _data/videos.
         //Make sure it is added to androids CMakeLists.txt so it is presnet on your smartphone
-<<<<<<< HEAD
-        SLstring mapName = "slam-map-43";
-        SLCVCapture::videoFilename = "ring_20180906_1.mp4";
-        //SLstring calibFileName = "cam_calibration_main_huawei_p10_640_480.xml";
-        //SLApplication::calibVideoFile.load(SLFileSystem::getExternalDir(), calibFileName, false, false);
-        //SLApplication::calibVideoFile.loadCalibParams();
-=======
 
         SLstring mapName = "slam-map-31";
         SLCVCapture::videoFilename = "20180903_ring.mp4";
@@ -2695,7 +2688,6 @@
         SLstring calibFileName = "cam_calibration_huawei_p10_640_360_reloc.xml";
         SLApplication::calibVideoFile.load(SLFileSystem::getExternalDir(), calibFileName, false, false);
         SLApplication::calibVideoFile.loadCalibParams();
->>>>>>> 14a2b3ac
 
         //call this function after calibration is loaded
         s->videoType(VT_FILE);
