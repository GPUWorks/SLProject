# 
# CMake options
# 

# CMake version
cmake_minimum_required(VERSION 3.0 FATAL_ERROR)

#
# Configure CMake environment
#

# Register general cmake commands (set_policy, source_group_by_path, list_extract)
include(${CMAKE_CURRENT_SOURCE_DIR}/cmake/Custom.cmake)

# Set policies
set_policy(CMP0028 NEW) # ENABLE CMP0028: Double colon in target name means ALIAS or IMPORTED target.
set_policy(CMP0054 NEW) # ENABLE CMP0054: Only interpret if() arguments as variables or keywords when unquoted.
set_policy(CMP0042 NEW) # ENABLE CMP0042: MACOSX_RPATH is enabled by default.
set_policy(CMP0063 NEW) # ENABLE CMP0063: Honor visibility properties for all target types.

# 
# Project description and (meta) information
# 

# Meta information about the project
set(META_PROJECT_NAME        "SLProject")
# ...

# 
# Project configuration options
#

# Project options
#option(BUILD_SHARED_LIBS     "Build shared instead of static libraries."              ON)
# ...

# 
# Declare project
# 

# Generate folders for IDE targets (e.g., VisualStudio solutions)
#set_property(GLOBAL PROPERTY USE_FOLDERS ON)
#set(IDE_FOLDER "")

# Declare project
project(${META_PROJECT_NAME} C CXX)

# Set output directories
set(CMAKE_RUNTIME_OUTPUT_DIRECTORY ${PROJECT_BINARY_DIR})
set(CMAKE_LIBRARY_OUTPUT_DIRECTORY ${PROJECT_BINARY_DIR})
set(CMAKE_ARCHIVE_OUTPUT_DIRECTORY ${PROJECT_BINARY_DIR})

# 
# Compiler settings and options
# 

include(cmake/CompileOptions.cmake)

set(OpenCV_VERSION)
set(OpenCV_DIR)
set(OpenCV_LINK_DIR)
set(OpenCV_INCLUDE_DIR)

set(OpenCV_LINK_LIBS
    opencv_aruco
    opencv_calib3d
    opencv_core
    opencv_features2d
    opencv_face
    opencv_flann
    opencv_highgui
    opencv_imgproc
    opencv_imgcodecs
    opencv_objdetect
    opencv_video
    opencv_videoio
    opencv_xfeatures2d
    )

set(OpenCV_LIBS)
set(PREBUILT_PATH "${CMAKE_CURRENT_SOURCE_DIR}/_lib/prebuilt")
set(PREBUILT_URL "http://pallas.bfh.ch/libs/SLProject/_lib/prebuilt")

#==============================================================================
if("${SYSTEM_NAME_UPPER}" STREQUAL "LINUX")
    set(OpenCV_VERSION "3.4.1")
    set(OpenCV_DIR "${CMAKE_CURRENT_SOURCE_DIR}/_lib/prebuilt/OpenCV/linux/${OpenCV_VERSION}")
    set(OpenCV_LINK_DIR "${OpenCV_DIR}/${CMAKE_BUILD_TYPE}")
    set(OpenCV_INCLUDE_DIR "${OpenCV_DIR}/include")
    set(OpenCV_LIBS ${OpenCV_LINK_LIBS})
    set(OpenCV_LIBS_DEBUG ${OpenCV_LIBS})

elseif("${SYSTEM_NAME_UPPER}" STREQUAL "WINDOWS") #----------------------------
    set(OpenCV_VERSION "3.4.1")
    set(PREBUILT_OPENCV_DIR "win64_opencv_${OpenCV_VERSION}")
    set(OpenCV_DIR "${PREBUILT_PATH}/${PREBUILT_OPENCV_DIR}")
<<<<<<< HEAD
    set(OpenCV_LINK_DIR "${OpenCV_DIR}/lib")
    set(OpenCV_INCLUDE_DIR "${OpenCV_DIR}/include")
    set(PREBUILT_ZIP "${PREBUILT_OPENCV_DIR}.zip")

    file(DOWNLOAD "${PREBUILT_URL}/${PREBUILT_ZIP}" "${PREBUILT_PATH}/${PREBUILT_ZIP}")
    execute_process(COMMAND ${CMAKE_COMMAND} -E tar xzf
        "${PREBUILT_PATH}/${PREBUILT_ZIP}"
        WORKING_DIRECTORY "${PREBUILT_PATH}")
=======
    set(OpenCV_LINK_DIRECTORY "${OpenCV_DIR}/lib")
    set(OpenCV_INCLUDE_DIRS "${OpenCV_DIR}/include")
	set(PREBUILT_ZIP "${PREBUILT_OPENCV_DIR}.zip")
	
	set( CMAKE_RUNTIME_OUTPUT_DIRECTORY "../../_bin-win64-NoConfig" )
	set( CMAKE_LIBRARY_OUTPUT_DIRECTORY "../../_bin-win64-NoConfig" )
	set( CMAKE_ARCHIVE_OUTPUT_DIRECTORY "../../_bin-win64-NoConfig" )

	foreach( OUTPUTCONFIG ${CMAKE_CONFIGURATION_TYPES} )
		string( TOUPPER ${OUTPUTCONFIG} OUTPUTCONFIGUP )
		set( CMAKE_RUNTIME_OUTPUT_DIRECTORY_${OUTPUTCONFIGUP} "../../_bin-win64-${OUTPUTCONFIG}" )
		set( CMAKE_LIBRARY_OUTPUT_DIRECTORY_${OUTPUTCONFIGUP} "../../_bin-win64-${OUTPUTCONFIG}" )
		set( CMAKE_ARCHIVE_OUTPUT_DIRECTORY_${OUTPUTCONFIGUP} "../../_bin-win64-${OUTPUTCONFIG}" )
	endforeach( OUTPUTCONFIG CMAKE_CONFIGURATION_TYPES )

	if (NOT EXISTS "${OpenCV_DIR}")
		file(DOWNLOAD "${PREBUILT_URL}/${PREBUILT_ZIP}" "${PREBUILT_PATH}/${PREBUILT_ZIP}")
		execute_process(COMMAND ${CMAKE_COMMAND} -E tar xzf
			"${PREBUILT_PATH}/${PREBUILT_ZIP}"
			WORKING_DIRECTORY "${PREBUILT_PATH}")
		file(REMOVE "${PREBUILT_PATH}/${PREBUILT_ZIP}")
	endif ()
>>>>>>> f1417554

    string(REPLACE "." "" OpenCV_LIBS_POSTFIX ${OpenCV_VERSION})

    foreach(lib ${OpenCV_LINK_LIBS})
        set(OpenCV_LIBS
            ${OpenCV_LIBS}
            optimized ${lib}${OpenCV_LIBS_POSTFIX}
            debug ${lib}${OpenCV_LIBS_POSTFIX}d)
    endforeach(lib)

elseif("${SYSTEM_NAME_UPPER}" STREQUAL "DARWIN") #-----------------------------
    set(OpenCV_VERSION "3.4.1")
    set(PREBUILT_OPENCV_DIR "mac64_opencv_${OpenCV_VERSION}")
    set(OpenCV_DIR "${PREBUILT_PATH}/${PREBUILT_OPENCV_DIR}")
<<<<<<< HEAD
    set(OpenCV_LINK_DIR "${OpenCV_DIR}/${CMAKE_BUILD_TYPE}")
    set(OpenCV_INCLUDE_DIR "${OpenCV_DIR}/include")
    message(STATUS "OpenCV_LINK_DIR ${OpenCV_LINK_DIR}")
    set(PREBUILT_ZIP "${PREBUILT_OPENCV_DIR}.zip")

    file(DOWNLOAD "${PREBUILT_URL}/${PREBUILT_ZIP}" "${PREBUILT_PATH}/${PREBUILT_ZIP}")
    execute_process(COMMAND ${CMAKE_COMMAND} -E tar xzf
        "${PREBUILT_PATH}/${PREBUILT_ZIP}"
        WORKING_DIRECTORY "${PREBUILT_PATH}")
=======
    set(OpenCV_LINK_DIRECTORY "${OpenCV_DIR}/lib")
    set(OpenCV_INCLUDE_DIRS "${OpenCV_DIR}/include")
	set(PREBUILT_ZIP "${PREBUILT_OPENCV_DIR}.zip")
	
	if (NOT EXISTS "${OpenCV_DIR}")
		file(DOWNLOAD "${PREBUILT_URL}/${PREBUILT_ZIP}" "${PREBUILT_PATH}/${PREBUILT_ZIP}")
		execute_process(COMMAND ${CMAKE_COMMAND} -E tar xzf
			"${PREBUILT_PATH}/${PREBUILT_ZIP}"
			WORKING_DIRECTORY "${PREBUILT_PATH}")
		file(REMOVE "${PREBUILT_PATH}/${PREBUILT_ZIP}")
	endif ()
>>>>>>> f1417554

    foreach(lib ${OpenCV_LINK_LIBS})
        set(OpenCV_LIBS
            ${OpenCV_LIBS}
            optimized ${lib}
            debug ${lib})
    endforeach(lib)

elseif("${SYSTEM_NAME_UPPER}" STREQUAL "ANDROID") #---------------------------
    set(OpenCV_VERSION "3.4.1")
    set(PREBUILT_OPENCV_DIR "andV8_opencv_${OpenCV_VERSION}")
    set(OpenCV_DIR "${PREBUILT_PATH}/${PREBUILT_OPENCV_DIR}")
<<<<<<< HEAD
    set(OpenCV_LINK_DIR "${OpenCV_DIR}/${CMAKE_BUILD_TYPE}")
    set(OpenCV_INCLUDE_DIR "${OpenCV_DIR}/include")
    set(PREBUILT_ZIP "${PREBUILT_OPENCV_DIR}.zip")

    file(DOWNLOAD "${PREBUILT_URL}/${PREBUILT_ZIP}" "${PREBUILT_PATH}/${PREBUILT_ZIP}")
    execute_process(COMMAND ${CMAKE_COMMAND} -E tar xzf
        "${PREBUILT_PATH}/${PREBUILT_ZIP}"
        WORKING_DIRECTORY "${PREBUILT_PATH}")
=======
    set(OpenCV_LINK_DIRECTORY "${OpenCV_DIR}/${CMAKE_BUILD_TYPE}")
    set(OpenCV_INCLUDE_DIRS "${OpenCV_DIR}/include")
	set(PREBUILT_ZIP "${PREBUILT_OPENCV_DIR}.zip")
	
	if (NOT EXISTS "${OpenCV_DIR}")
		file(DOWNLOAD "${PREBUILT_URL}/${PREBUILT_ZIP}" "${PREBUILT_PATH}/${PREBUILT_ZIP}")
		execute_process(COMMAND ${CMAKE_COMMAND} -E tar xzf
			"${PREBUILT_PATH}/${PREBUILT_ZIP}"
			WORKING_DIRECTORY "${PREBUILT_PATH}")
		file(REMOVE "${PREBUILT_PATH}/${PREBUILT_ZIP}")
	endif ()
>>>>>>> f1417554

    foreach(lib ${OpenCV_LINK_LIBS})
        add_library(lib_${lib} SHARED IMPORTED)
        set_target_properties(lib_${lib} PROPERTIES IMPORTED_LOCATION ${OpenCV_LINK_DIR}/lib${lib}.so)
        set(OpenCV_LIBS
            ${OpenCV_LIBS}
            lib_${lib})
    endforeach(lib)

    set(OpenCV_LIBS_DEBUG ${OpenCV_LIBS})
endif()
#==============================================================================

link_directories(${OpenCV_LINK_DIR})

# 
# Project modules
#
add_subdirectory(external)
add_subdirectory(lib-SLProject)

if("${CMAKE_SYSTEM_NAME}" MATCHES "Android")
    set(IDE_FOLDER "Android")
    add_subdirectory(app-Demo-Android/app)
else()
    add_subdirectory(app-Demo-GLFW)
endif()<|MERGE_RESOLUTION|>--- conflicted
+++ resolved
@@ -94,39 +94,33 @@
     set(OpenCV_VERSION "3.4.1")
     set(PREBUILT_OPENCV_DIR "win64_opencv_${OpenCV_VERSION}")
     set(OpenCV_DIR "${PREBUILT_PATH}/${PREBUILT_OPENCV_DIR}")
-<<<<<<< HEAD
+
+
+
+
+
+
     set(OpenCV_LINK_DIR "${OpenCV_DIR}/lib")
     set(OpenCV_INCLUDE_DIR "${OpenCV_DIR}/include")
     set(PREBUILT_ZIP "${PREBUILT_OPENCV_DIR}.zip")
+    set( CMAKE_RUNTIME_OUTPUT_DIRECTORY "../../_bin-win64-NoConfig" )
+    set( CMAKE_LIBRARY_OUTPUT_DIRECTORY "../../_bin-win64-NoConfig" )
+    set( CMAKE_ARCHIVE_OUTPUT_DIRECTORY "../../_bin-win64-NoConfig" )
 
-    file(DOWNLOAD "${PREBUILT_URL}/${PREBUILT_ZIP}" "${PREBUILT_PATH}/${PREBUILT_ZIP}")
-    execute_process(COMMAND ${CMAKE_COMMAND} -E tar xzf
-        "${PREBUILT_PATH}/${PREBUILT_ZIP}"
-        WORKING_DIRECTORY "${PREBUILT_PATH}")
-=======
-    set(OpenCV_LINK_DIRECTORY "${OpenCV_DIR}/lib")
-    set(OpenCV_INCLUDE_DIRS "${OpenCV_DIR}/include")
-	set(PREBUILT_ZIP "${PREBUILT_OPENCV_DIR}.zip")
-	
-	set( CMAKE_RUNTIME_OUTPUT_DIRECTORY "../../_bin-win64-NoConfig" )
-	set( CMAKE_LIBRARY_OUTPUT_DIRECTORY "../../_bin-win64-NoConfig" )
-	set( CMAKE_ARCHIVE_OUTPUT_DIRECTORY "../../_bin-win64-NoConfig" )
+    foreach( OUTPUTCONFIG ${CMAKE_CONFIGURATION_TYPES} )
+            string( TOUPPER ${OUTPUTCONFIG} OUTPUTCONFIGUP )
+            set( CMAKE_RUNTIME_OUTPUT_DIRECTORY_${OUTPUTCONFIGUP} "../../_bin-win64-${OUTPUTCONFIG}" )
+            set( CMAKE_LIBRARY_OUTPUT_DIRECTORY_${OUTPUTCONFIGUP} "../../_bin-win64-${OUTPUTCONFIG}" )
+            set( CMAKE_ARCHIVE_OUTPUT_DIRECTORY_${OUTPUTCONFIGUP} "../../_bin-win64-${OUTPUTCONFIG}" )
+    endforeach( OUTPUTCONFIG CMAKE_CONFIGURATION_TYPES )
 
-	foreach( OUTPUTCONFIG ${CMAKE_CONFIGURATION_TYPES} )
-		string( TOUPPER ${OUTPUTCONFIG} OUTPUTCONFIGUP )
-		set( CMAKE_RUNTIME_OUTPUT_DIRECTORY_${OUTPUTCONFIGUP} "../../_bin-win64-${OUTPUTCONFIG}" )
-		set( CMAKE_LIBRARY_OUTPUT_DIRECTORY_${OUTPUTCONFIGUP} "../../_bin-win64-${OUTPUTCONFIG}" )
-		set( CMAKE_ARCHIVE_OUTPUT_DIRECTORY_${OUTPUTCONFIGUP} "../../_bin-win64-${OUTPUTCONFIG}" )
-	endforeach( OUTPUTCONFIG CMAKE_CONFIGURATION_TYPES )
-
-	if (NOT EXISTS "${OpenCV_DIR}")
-		file(DOWNLOAD "${PREBUILT_URL}/${PREBUILT_ZIP}" "${PREBUILT_PATH}/${PREBUILT_ZIP}")
-		execute_process(COMMAND ${CMAKE_COMMAND} -E tar xzf
-			"${PREBUILT_PATH}/${PREBUILT_ZIP}"
-			WORKING_DIRECTORY "${PREBUILT_PATH}")
-		file(REMOVE "${PREBUILT_PATH}/${PREBUILT_ZIP}")
-	endif ()
->>>>>>> f1417554
+    if (NOT EXISTS "${OpenCV_DIR}")
+        file(DOWNLOAD "${PREBUILT_URL}/${PREBUILT_ZIP}" "${PREBUILT_PATH}/${PREBUILT_ZIP}")
+        execute_process(COMMAND ${CMAKE_COMMAND} -E tar xzf
+            "${PREBUILT_PATH}/${PREBUILT_ZIP}"
+            WORKING_DIRECTORY "${PREBUILT_PATH}")
+        file(REMOVE "${PREBUILT_PATH}/${PREBUILT_ZIP}")
+    endif ()
 
     string(REPLACE "." "" OpenCV_LIBS_POSTFIX ${OpenCV_VERSION})
 
@@ -141,29 +135,17 @@
     set(OpenCV_VERSION "3.4.1")
     set(PREBUILT_OPENCV_DIR "mac64_opencv_${OpenCV_VERSION}")
     set(OpenCV_DIR "${PREBUILT_PATH}/${PREBUILT_OPENCV_DIR}")
-<<<<<<< HEAD
     set(OpenCV_LINK_DIR "${OpenCV_DIR}/${CMAKE_BUILD_TYPE}")
     set(OpenCV_INCLUDE_DIR "${OpenCV_DIR}/include")
-    message(STATUS "OpenCV_LINK_DIR ${OpenCV_LINK_DIR}")
     set(PREBUILT_ZIP "${PREBUILT_OPENCV_DIR}.zip")
 
-    file(DOWNLOAD "${PREBUILT_URL}/${PREBUILT_ZIP}" "${PREBUILT_PATH}/${PREBUILT_ZIP}")
-    execute_process(COMMAND ${CMAKE_COMMAND} -E tar xzf
-        "${PREBUILT_PATH}/${PREBUILT_ZIP}"
-        WORKING_DIRECTORY "${PREBUILT_PATH}")
-=======
-    set(OpenCV_LINK_DIRECTORY "${OpenCV_DIR}/lib")
-    set(OpenCV_INCLUDE_DIRS "${OpenCV_DIR}/include")
-	set(PREBUILT_ZIP "${PREBUILT_OPENCV_DIR}.zip")
-	
-	if (NOT EXISTS "${OpenCV_DIR}")
-		file(DOWNLOAD "${PREBUILT_URL}/${PREBUILT_ZIP}" "${PREBUILT_PATH}/${PREBUILT_ZIP}")
-		execute_process(COMMAND ${CMAKE_COMMAND} -E tar xzf
-			"${PREBUILT_PATH}/${PREBUILT_ZIP}"
-			WORKING_DIRECTORY "${PREBUILT_PATH}")
-		file(REMOVE "${PREBUILT_PATH}/${PREBUILT_ZIP}")
-	endif ()
->>>>>>> f1417554
+    if (NOT EXISTS "${OpenCV_DIR}")
+        file(DOWNLOAD "${PREBUILT_URL}/${PREBUILT_ZIP}" "${PREBUILT_PATH}/${PREBUILT_ZIP}")
+        execute_process(COMMAND ${CMAKE_COMMAND} -E tar xzf
+            "${PREBUILT_PATH}/${PREBUILT_ZIP}"
+            WORKING_DIRECTORY "${PREBUILT_PATH}")
+        file(REMOVE "${PREBUILT_PATH}/${PREBUILT_ZIP}")
+    endif ()
 
     foreach(lib ${OpenCV_LINK_LIBS})
         set(OpenCV_LIBS
@@ -176,28 +158,17 @@
     set(OpenCV_VERSION "3.4.1")
     set(PREBUILT_OPENCV_DIR "andV8_opencv_${OpenCV_VERSION}")
     set(OpenCV_DIR "${PREBUILT_PATH}/${PREBUILT_OPENCV_DIR}")
-<<<<<<< HEAD
     set(OpenCV_LINK_DIR "${OpenCV_DIR}/${CMAKE_BUILD_TYPE}")
     set(OpenCV_INCLUDE_DIR "${OpenCV_DIR}/include")
     set(PREBUILT_ZIP "${PREBUILT_OPENCV_DIR}.zip")
-
-    file(DOWNLOAD "${PREBUILT_URL}/${PREBUILT_ZIP}" "${PREBUILT_PATH}/${PREBUILT_ZIP}")
-    execute_process(COMMAND ${CMAKE_COMMAND} -E tar xzf
-        "${PREBUILT_PATH}/${PREBUILT_ZIP}"
-        WORKING_DIRECTORY "${PREBUILT_PATH}")
-=======
-    set(OpenCV_LINK_DIRECTORY "${OpenCV_DIR}/${CMAKE_BUILD_TYPE}")
-    set(OpenCV_INCLUDE_DIRS "${OpenCV_DIR}/include")
-	set(PREBUILT_ZIP "${PREBUILT_OPENCV_DIR}.zip")
 	
-	if (NOT EXISTS "${OpenCV_DIR}")
-		file(DOWNLOAD "${PREBUILT_URL}/${PREBUILT_ZIP}" "${PREBUILT_PATH}/${PREBUILT_ZIP}")
-		execute_process(COMMAND ${CMAKE_COMMAND} -E tar xzf
-			"${PREBUILT_PATH}/${PREBUILT_ZIP}"
-			WORKING_DIRECTORY "${PREBUILT_PATH}")
-		file(REMOVE "${PREBUILT_PATH}/${PREBUILT_ZIP}")
-	endif ()
->>>>>>> f1417554
+    if (NOT EXISTS "${OpenCV_DIR}")
+        file(DOWNLOAD "${PREBUILT_URL}/${PREBUILT_ZIP}" "${PREBUILT_PATH}/${PREBUILT_ZIP}")
+        execute_process(COMMAND ${CMAKE_COMMAND} -E tar xzf
+            "${PREBUILT_PATH}/${PREBUILT_ZIP}"
+            WORKING_DIRECTORY "${PREBUILT_PATH}")
+        file(REMOVE "${PREBUILT_PATH}/${PREBUILT_ZIP}")
+    endif ()
 
     foreach(lib ${OpenCV_LINK_LIBS})
         add_library(lib_${lib} SHARED IMPORTED)
