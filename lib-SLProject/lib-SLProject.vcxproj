--- conflicted
+++ resolved
@@ -1,4 +1,3 @@
-<<<<<<< HEAD
 ﻿<?xml version="1.0" encoding="utf-8"?>
 <Project DefaultTargets="Build" ToolsVersion="12.0" xmlns="http://schemas.microsoft.com/developer/msbuild/2003">
   <ItemGroup Label="ProjectConfigurations">
@@ -537,597 +536,6 @@
     </ClCompile>
   </ItemGroup>
   <ItemGroup>
-    <None Include="Readme.html" />
-    <None Include="source\oglsl\ADS.frag" />
-    <None Include="source\oglsl\ADS.vert" />
-    <None Include="source\oglsl\ADSTex.frag" />
-    <None Include="source\oglsl\ADSTex.vert" />
-    <None Include="source\oglsl\ADSTex_Loesung.frag" />
-    <None Include="source\oglsl\ADSTex_Loesung.vert" />
-    <None Include="source\oglsl\ADS_Loesung.vert" />
-    <None Include="source\oglsl\BumpNormal.frag" />
-    <None Include="source\oglsl\BumpNormal.vert" />
-    <None Include="source\oglsl\BumpNormalEarth.frag" />
-    <None Include="source\oglsl\BumpNormalParallax.frag" />
-    <None Include="source\oglsl\Color.frag" />
-    <None Include="source\oglsl\ColorAttribute.vert" />
-    <None Include="source\oglsl\ColorUniform.vert" />
-    <None Include="source\oglsl\Diffuse.frag" />
-    <None Include="source\oglsl\Diffuse.vert" />
-    <None Include="source\oglsl\Earth.frag" />
-    <None Include="source\oglsl\ErrorTex.frag" />
-    <None Include="source\oglsl\ErrorTex.vert" />
-    <None Include="source\oglsl\FontTex.frag" />
-    <None Include="source\oglsl\FontTex.vert" />
-    <None Include="source\oglsl\PerPixBlinn.frag" />
-    <None Include="source\oglsl\PerPixBlinn.vert" />
-    <None Include="source\oglsl\PerPixBlinnTex.frag" />
-    <None Include="source\oglsl\PerPixBlinnTex.vert" />
-    <None Include="source\oglsl\PerPixBlinnTexSkinned.vert" />
-    <None Include="source\oglsl\PerVrtBlinn.frag" />
-    <None Include="source\oglsl\PerVrtBlinn.vert" />
-    <None Include="source\oglsl\PerVrtBlinnSkinned.vert" />
-    <None Include="source\oglsl\PerVrtBlinnTex.frag" />
-    <None Include="source\oglsl\PerVrtBlinnTex.vert" />
-    <None Include="source\oglsl\PerVrtBlinnTexSkinned.vert" />
-    <None Include="source\oglsl\Reflect.frag" />
-    <None Include="source\oglsl\Reflect.vert" />
-    <None Include="source\oglsl\RefractReflect.frag" />
-    <None Include="source\oglsl\RefractReflect.vert" />
-    <None Include="source\oglsl\RefractReflectDisp.frag" />
-    <None Include="source\oglsl\RefractReflectDisp.vert" />
-    <None Include="source\oglsl\SceneOculus.frag" />
-    <None Include="source\oglsl\SceneOculus.vert" />
-    <None Include="source\oglsl\StereoOculus.frag" />
-    <None Include="source\oglsl\StereoOculus.vert" />
-    <None Include="source\oglsl\StereoOculusDistortionMesh.frag" />
-    <None Include="source\oglsl\StereoOculusDistortionMesh.vert" />
-    <None Include="source\oglsl\TextureOnly.frag" />
-    <None Include="source\oglsl\TextureOnly.vert" />
-    <None Include="source\oglsl\Wave.frag" />
-    <None Include="source\oglsl\Wave.vert" />
-    <None Include="source\oglsl\WaveRefractReflect.vert" />
-  </ItemGroup>
-  <ItemGroup>
-    <Text Include="ToDo.txt" />
-  </ItemGroup>
-  <Import Project="$(VCTargetsPath)\Microsoft.Cpp.targets" />
-  <ImportGroup Label="ExtensionTargets">
-  </ImportGroup>
-=======
-﻿<?xml version="1.0" encoding="utf-8"?>
-<Project DefaultTargets="Build" ToolsVersion="12.0" xmlns="http://schemas.microsoft.com/developer/msbuild/2003">
-  <ItemGroup Label="ProjectConfigurations">
-    <ProjectConfiguration Include="Debug|Android">
-      <Configuration>Debug</Configuration>
-      <Platform>Android</Platform>
-    </ProjectConfiguration>
-    <ProjectConfiguration Include="Debug|Win32">
-      <Configuration>Debug</Configuration>
-      <Platform>Win32</Platform>
-    </ProjectConfiguration>
-    <ProjectConfiguration Include="Debug|x64">
-      <Configuration>Debug</Configuration>
-      <Platform>x64</Platform>
-    </ProjectConfiguration>
-    <ProjectConfiguration Include="Release|Android">
-      <Configuration>Release</Configuration>
-      <Platform>Android</Platform>
-    </ProjectConfiguration>
-    <ProjectConfiguration Include="Release|Win32">
-      <Configuration>Release</Configuration>
-      <Platform>Win32</Platform>
-    </ProjectConfiguration>
-    <ProjectConfiguration Include="Release|x64">
-      <Configuration>Release</Configuration>
-      <Platform>x64</Platform>
-    </ProjectConfiguration>
-  </ItemGroup>
-  <PropertyGroup Label="Globals">
-    <ProjectGuid>{54BE2CB2-A4F9-481D-9C74-FAAE4CD0764D}</ProjectGuid>
-    <RootNamespace>lib-SLProject</RootNamespace>
-    <Keyword>Win32Proj</Keyword>
-    <ProjectName>lib-SLProject</ProjectName>
-  </PropertyGroup>
-  <Import Project="$(VCTargetsPath)\Microsoft.Cpp.Default.props" />
-  <PropertyGroup Condition="'$(Configuration)|$(Platform)'=='Release|Win32'" Label="Configuration">
-    <ConfigurationType>StaticLibrary</ConfigurationType>
-    <CharacterSet>Unicode</CharacterSet>
-    <WholeProgramOptimization>true</WholeProgramOptimization>
-    <PlatformToolset>v120</PlatformToolset>
-  </PropertyGroup>
-  <PropertyGroup Condition="'$(Configuration)|$(Platform)'=='Release|x64'" Label="Configuration">
-    <ConfigurationType>StaticLibrary</ConfigurationType>
-    <CharacterSet>Unicode</CharacterSet>
-    <WholeProgramOptimization>true</WholeProgramOptimization>
-    <PlatformToolset>v120</PlatformToolset>
-  </PropertyGroup>
-  <PropertyGroup Condition="'$(Configuration)|$(Platform)'=='Release|Android'" Label="Configuration">
-    <ConfigurationType>StaticLibrary</ConfigurationType>
-    <CharacterSet>Unicode</CharacterSet>
-    <WholeProgramOptimization>true</WholeProgramOptimization>
-    <PlatformToolset>v120</PlatformToolset>
-  </PropertyGroup>
-  <PropertyGroup Condition="'$(Configuration)|$(Platform)'=='Debug|Win32'" Label="Configuration">
-    <ConfigurationType>StaticLibrary</ConfigurationType>
-    <CharacterSet>Unicode</CharacterSet>
-    <PlatformToolset>v120</PlatformToolset>
-  </PropertyGroup>
-  <PropertyGroup Condition="'$(Configuration)|$(Platform)'=='Debug|x64'" Label="Configuration">
-    <ConfigurationType>StaticLibrary</ConfigurationType>
-    <CharacterSet>Unicode</CharacterSet>
-    <PlatformToolset>v120</PlatformToolset>
-  </PropertyGroup>
-  <PropertyGroup Condition="'$(Configuration)|$(Platform)'=='Debug|Android'" Label="Configuration">
-    <ConfigurationType>StaticLibrary</ConfigurationType>
-    <CharacterSet>Unicode</CharacterSet>
-    <PlatformToolset>arm-linux-androideabi-4.6</PlatformToolset>
-    <AndroidStlType>gnustl_static</AndroidStlType>
-  </PropertyGroup>
-  <Import Project="$(VCTargetsPath)\Microsoft.Cpp.props" />
-  <ImportGroup Label="ExtensionSettings">
-  </ImportGroup>
-  <ImportGroup Condition="'$(Configuration)|$(Platform)'=='Release|Win32'" Label="PropertySheets">
-    <Import Project="$(UserRootDir)\Microsoft.Cpp.$(Platform).user.props" Condition="exists('$(UserRootDir)\Microsoft.Cpp.$(Platform).user.props')" Label="LocalAppDataPlatform" />
-  </ImportGroup>
-  <ImportGroup Condition="'$(Configuration)|$(Platform)'=='Release|x64'" Label="PropertySheets">
-    <Import Project="$(UserRootDir)\Microsoft.Cpp.$(Platform).user.props" Condition="exists('$(UserRootDir)\Microsoft.Cpp.$(Platform).user.props')" Label="LocalAppDataPlatform" />
-  </ImportGroup>
-  <ImportGroup Condition="'$(Configuration)|$(Platform)'=='Release|Android'" Label="PropertySheets">
-    <Import Project="$(UserRootDir)\Microsoft.Cpp.$(Platform).user.props" Condition="exists('$(UserRootDir)\Microsoft.Cpp.$(Platform).user.props')" Label="LocalAppDataPlatform" />
-  </ImportGroup>
-  <ImportGroup Condition="'$(Configuration)|$(Platform)'=='Debug|Win32'" Label="PropertySheets">
-    <Import Project="$(UserRootDir)\Microsoft.Cpp.$(Platform).user.props" Condition="exists('$(UserRootDir)\Microsoft.Cpp.$(Platform).user.props')" Label="LocalAppDataPlatform" />
-  </ImportGroup>
-  <ImportGroup Condition="'$(Configuration)|$(Platform)'=='Debug|x64'" Label="PropertySheets">
-    <Import Project="$(UserRootDir)\Microsoft.Cpp.$(Platform).user.props" Condition="exists('$(UserRootDir)\Microsoft.Cpp.$(Platform).user.props')" Label="LocalAppDataPlatform" />
-  </ImportGroup>
-  <ImportGroup Condition="'$(Configuration)|$(Platform)'=='Debug|Android'" Label="PropertySheets">
-    <Import Project="$(UserRootDir)\Microsoft.Cpp.$(Platform).user.props" Condition="exists('$(UserRootDir)\Microsoft.Cpp.$(Platform).user.props')" Label="LocalAppDataPlatform" />
-  </ImportGroup>
-  <PropertyGroup Label="UserMacros" />
-  <PropertyGroup>
-    <_ProjectFileVersion>10.0.30319.1</_ProjectFileVersion>
-    <OutDir Condition="'$(Configuration)|$(Platform)'=='Debug|Win32'">$(SolutionDir)_lib\$(Configuration)\$(Platform)\</OutDir>
-    <IntDir Condition="'$(Configuration)|$(Platform)'=='Debug|Win32'">$(SolutionDir)intermediate\$(ProjectName)\$(Configuration)\$(Platform)\</IntDir>
-    <IgnoreImportLibrary Condition="'$(Configuration)|$(Platform)'=='Debug|Win32'">true</IgnoreImportLibrary>
-    <IgnoreImportLibrary Condition="'$(Configuration)|$(Platform)'=='Debug|x64'">true</IgnoreImportLibrary>
-    <IgnoreImportLibrary Condition="'$(Configuration)|$(Platform)'=='Debug|Android'">true</IgnoreImportLibrary>
-    <LinkIncremental Condition="'$(Configuration)|$(Platform)'=='Debug|Win32'">true</LinkIncremental>
-    <LinkIncremental Condition="'$(Configuration)|$(Platform)'=='Debug|x64'">true</LinkIncremental>
-    <LinkIncremental Condition="'$(Configuration)|$(Platform)'=='Debug|Android'">true</LinkIncremental>
-    <OutDir Condition="'$(Configuration)|$(Platform)'=='Release|Win32'">$(SolutionDir)_lib\$(Configuration)\$(Platform)\</OutDir>
-    <IntDir Condition="'$(Configuration)|$(Platform)'=='Release|Win32'">$(SolutionDir)intermediate\$(ProjectName)\$(Configuration)\$(Platform)\</IntDir>
-    <LinkIncremental Condition="'$(Configuration)|$(Platform)'=='Release|Win32'">false</LinkIncremental>
-    <LinkIncremental Condition="'$(Configuration)|$(Platform)'=='Release|x64'">false</LinkIncremental>
-    <LinkIncremental Condition="'$(Configuration)|$(Platform)'=='Release|Android'">false</LinkIncremental>
-  </PropertyGroup>
-  <PropertyGroup Condition="'$(Configuration)|$(Platform)'=='Release|x64'">
-    <OutDir>$(SolutionDir)_lib\$(Configuration)\$(Platform)\</OutDir>
-    <IntDir>$(SolutionDir)intermediate\$(ProjectName)\$(Configuration)\$(Platform)\</IntDir>
-  </PropertyGroup>
-  <PropertyGroup Condition="'$(Configuration)|$(Platform)'=='Release|Android'">
-    <OutDir>$(SolutionDir)_lib\$(Configuration)\$(Platform)\</OutDir>
-    <IntDir>$(SolutionDir)intermediate\$(ProjectName)\$(Configuration)\$(Platform)\</IntDir>
-  </PropertyGroup>
-  <PropertyGroup Condition="'$(Configuration)|$(Platform)'=='Debug|x64'">
-    <IntDir>$(SolutionDir)intermediate\$(ProjectName)\$(Configuration)\$(Platform)\</IntDir>
-    <OutDir>$(SolutionDir)_lib\$(Configuration)\$(Platform)\</OutDir>
-  </PropertyGroup>
-  <PropertyGroup Condition="'$(Configuration)|$(Platform)'=='Debug|Android'">
-    <IntDir>$(SolutionDir)intermediate\$(ProjectName)\$(Configuration)\$(Platform)\</IntDir>
-    <OutDir>$(SolutionDir)_lib\$(Configuration)\$(Platform)\</OutDir>
-  </PropertyGroup>
-  <PropertyGroup Condition="'$(Configuration)|$(Platform)'=='Debug|Win32'">
-    <TargetExt>.lib</TargetExt>
-  </PropertyGroup>
-  <PropertyGroup Condition="'$(Configuration)|$(Platform)'=='Release|Win32'">
-    <TargetExt>.lib</TargetExt>
-  </PropertyGroup>
-  <ItemDefinitionGroup Condition="'$(Configuration)|$(Platform)'=='Debug|Win32'">
-    <ClCompile>
-      <Optimization>Disabled</Optimization>
-      <AdditionalIncludeDirectories>$(ProjectDir);..\include;..\lib-SLExternal;..\lib-SLExternal\assimp\include;..\lib-SLExternal\jpeg-8;..\lib-SLExternal\png;..\lib-SLExternal\zlib;..\lib-SLExternal\glew\include;..\lib-SLExternal\glfw3\include;..\lib-SLExternal\randomc;..\lib-SLExternal\oculus\LibOVR\Include\;..\lib-SLExternal\nvwa</AdditionalIncludeDirectories>
-      <PreprocessorDefinitions>SL_STARTSCENE#cmdSceneRevolver;SL_RT1;GLEW_STATIC;_DEBUG;UNICODE;WIN32;_WINDOWS</PreprocessorDefinitions>
-      <MinimalRebuild>false</MinimalRebuild>
-      <BasicRuntimeChecks>EnableFastChecks</BasicRuntimeChecks>
-      <RuntimeLibrary>MultiThreadedDebugDLL</RuntimeLibrary>
-      <BufferSecurityCheck>false</BufferSecurityCheck>
-      <FunctionLevelLinking>false</FunctionLevelLinking>
-      <TreatWChar_tAsBuiltInType>false</TreatWChar_tAsBuiltInType>
-      <OpenMPSupport>false</OpenMPSupport>
-      <PrecompiledHeader>Use</PrecompiledHeader>
-      <PrecompiledHeaderOutputFile>$(IntDir)$(TargetName).pch</PrecompiledHeaderOutputFile>
-      <ProgramDataBaseFileName>$(TargetName).pdb</ProgramDataBaseFileName>
-      <GenerateXMLDocumentationFiles>false</GenerateXMLDocumentationFiles>
-      <WarningLevel>Level2</WarningLevel>
-      <DebugInformationFormat>ProgramDatabase</DebugInformationFormat>
-      <ForcedIncludeFiles>%(ForcedIncludeFiles)</ForcedIncludeFiles>
-      <MultiProcessorCompilation>true</MultiProcessorCompilation>
-    </ClCompile>
-    <Link>
-      <AdditionalDependencies>opengl32.lib;lib-SLExternal.lib;%(AdditionalDependencies)</AdditionalDependencies>
-      <OutputFile>$(OutDir)$(ProjectName).exe</OutputFile>
-      <AdditionalLibraryDirectories>../lib-SLExternal/Debug/;%(AdditionalLibraryDirectories)</AdditionalLibraryDirectories>
-      <GenerateDebugInformation>true</GenerateDebugInformation>
-      <SubSystem>Console</SubSystem>
-      <RandomizedBaseAddress>true</RandomizedBaseAddress>
-      <DataExecutionPrevention>false</DataExecutionPrevention>
-      <TargetMachine>MachineX86</TargetMachine>
-      <Profile>true</Profile>
-      <LargeAddressAware>true</LargeAddressAware>
-    </Link>
-    <Manifest>
-      <OutputManifestFile>$(IntDir)$(TargetFileName).manifest</OutputManifestFile>
-    </Manifest>
-    <ManifestResourceCompile>
-      <ResourceOutputFileName>$(IntDir)$(TargetFileName).manifest.res</ResourceOutputFileName>
-    </ManifestResourceCompile>
-    <PostBuildEvent>
-      <Command>
-      </Command>
-    </PostBuildEvent>
-    <Lib>
-      <OutputFile>$(OutDir)$(ProjectName)$(TargetExt)</OutputFile>
-    </Lib>
-  </ItemDefinitionGroup>
-  <ItemDefinitionGroup Condition="'$(Configuration)|$(Platform)'=='Debug|x64'">
-    <ClCompile>
-      <Optimization>Disabled</Optimization>
-      <AdditionalIncludeDirectories>$(ProjectDir);..\include;..\lib-SLExternal;..\lib-SLExternal\jpeg-8;..\lib-SLExternal\png;..\lib-SLExternal\zlib;..\lib-SLExternal\glew\include;..\lib-SLExternal\glfw3\include;..\lib-SLExternal\randomc;..\lib-SLExternal\Shoemake;..\lib-SLExternal\oculus\LibOVR\Include\;..\lib-SLExternal\nvwa;..\lib-SLExternal\assimp\include;..\lib-SLExternal\assimp\code</AdditionalIncludeDirectories>
-      <PreprocessorDefinitions>SL_GUI_GLFW;SL_STARTSCENE#cmdSceneMeshLoad;SL_RT1;GLEW_STATIC;_DEBUG;UNICODE;WIN32;_WINDOWS;_CRT_SECURE_NO_WARNING</PreprocessorDefinitions>
-      <TreatWChar_tAsBuiltInType>false</TreatWChar_tAsBuiltInType>
-      <OpenMPSupport>false</OpenMPSupport>
-      <PrecompiledHeader>Use</PrecompiledHeader>
-      <PrecompiledHeaderOutputFile>$(IntDir)$(TargetName).pch</PrecompiledHeaderOutputFile>
-      <ProgramDataBaseFileName>$(TargetName).pdb</ProgramDataBaseFileName>
-      <GenerateXMLDocumentationFiles>false</GenerateXMLDocumentationFiles>
-      <WarningLevel>Level3</WarningLevel>
-      <DebugInformationFormat>ProgramDatabase</DebugInformationFormat>
-      <ForcedIncludeFiles>%(ForcedIncludeFiles)</ForcedIncludeFiles>
-      <MultiProcessorCompilation>true</MultiProcessorCompilation>
-      <RuntimeLibrary>MultiThreadedDebugDLL</RuntimeLibrary>
-      <BrowseInformation>false</BrowseInformation>
-      <DisableSpecificWarnings>4996;%(DisableSpecificWarnings)</DisableSpecificWarnings>
-    </ClCompile>
-    <Link>
-      <AdditionalDependencies>opengl32.lib;lib-SLExternal.lib;%(AdditionalDependencies)</AdditionalDependencies>
-      <OutputFile>$(OutDir)$(ProjectName).exe</OutputFile>
-      <AdditionalLibraryDirectories>../lib-SLExternal/$(Configuration)/;%(AdditionalLibraryDirectories)</AdditionalLibraryDirectories>
-      <GenerateDebugInformation>true</GenerateDebugInformation>
-      <SubSystem>Console</SubSystem>
-      <LargeAddressAware>true</LargeAddressAware>
-    </Link>
-    <Manifest>
-      <OutputManifestFile>$(IntDir)$(TargetFileName).manifest</OutputManifestFile>
-    </Manifest>
-    <ManifestResourceCompile>
-      <ResourceOutputFileName>$(IntDir)$(TargetFileName).manifest.res</ResourceOutputFileName>
-    </ManifestResourceCompile>
-    <PostBuildEvent>
-      <Command>
-      </Command>
-    </PostBuildEvent>
-    <Lib>
-      <OutputFile>$(OutDir)$(ProjectName)$(TargetExt)</OutputFile>
-    </Lib>
-    <Bscmake>
-      <PreserveSbr>false</PreserveSbr>
-    </Bscmake>
-  </ItemDefinitionGroup>
-  <ItemDefinitionGroup Condition="'$(Configuration)|$(Platform)'=='Debug|Android'">
-    <ClCompile>
-      <Optimization>Disabled</Optimization>
-      <AdditionalIncludeDirectories>$(ProjectDir);..\include;..\lib-SLExternal;..\lib-SLExternal\jpeg-8;..\lib-SLExternal\png;..\lib-SLExternal\zlib;..\lib-SLExternal\glew\include;..\lib-SLExternal\glfw3\include;..\lib-SLExternal\randomc;..\lib-SLExternal\Shoemake;..\lib-SLExternal\oculus\LibOVR\Include\;..\lib-SLExternal\nvwa;..\lib-SLExternal\assimp\include;..\lib-SLExternal\assimp\code;%(AdditionalIncludeDirectories)</AdditionalIncludeDirectories>
-      <PreprocessorDefinitions>SL_GUI_JAVA;SL_STARTSCENE#cmdSceneMeshLoad;SL_RT1;GLEW_STATIC;UNICODE;_DEBUG;_LIB;_CRT_SECURE_NO_WARNINGS</PreprocessorDefinitions>
-      <TreatWChar_tAsBuiltInType>false</TreatWChar_tAsBuiltInType>
-      <OpenMPSupport>false</OpenMPSupport>
-      <PrecompiledHeader>Use</PrecompiledHeader>
-      <PrecompiledHeaderOutputFile>$(IntDir)$(TargetName).pch</PrecompiledHeaderOutputFile>
-      <ProgramDataBaseFileName>$(TargetName).pdb</ProgramDataBaseFileName>
-      <GenerateXMLDocumentationFiles>false</GenerateXMLDocumentationFiles>
-      <WarningLevel>Level3</WarningLevel>
-      <DebugInformationFormat>ProgramDatabase</DebugInformationFormat>
-      <ForcedIncludeFiles>%(ForcedIncludeFiles)</ForcedIncludeFiles>
-      <MultiProcessorCompilation>true</MultiProcessorCompilation>
-      <RuntimeLibrary>MultiThreadedDebugDLL</RuntimeLibrary>
-      <BrowseInformation>true</BrowseInformation>
-      <DisableSpecificWarnings>4996;%(DisableSpecificWarnings)</DisableSpecificWarnings>
-      <RuntimeTypeInfo>true</RuntimeTypeInfo>
-      <GccExceptionHandling>false</GccExceptionHandling>
-    </ClCompile>
-    <Link>
-      <AdditionalDependencies>opengl32.lib;lib-SLExternal.lib;%(AdditionalDependencies)</AdditionalDependencies>
-      <OutputFile>$(OutDir)$(ProjectName).exe</OutputFile>
-      <AdditionalLibraryDirectories>../lib-SLExternal/$(Configuration)/;%(AdditionalLibraryDirectories)</AdditionalLibraryDirectories>
-      <GenerateDebugInformation>true</GenerateDebugInformation>
-      <SubSystem>Console</SubSystem>
-      <LargeAddressAware>true</LargeAddressAware>
-    </Link>
-    <Manifest>
-      <OutputManifestFile>$(IntDir)$(TargetFileName).manifest</OutputManifestFile>
-    </Manifest>
-    <ManifestResourceCompile>
-      <ResourceOutputFileName>$(IntDir)$(TargetFileName).manifest.res</ResourceOutputFileName>
-    </ManifestResourceCompile>
-    <PostBuildEvent>
-      <Command>
-      </Command>
-    </PostBuildEvent>
-    <Lib>
-      <OutputFile>$(OutDir)$(ProjectName)$(TargetExt)</OutputFile>
-    </Lib>
-    <Bscmake>
-      <PreserveSbr>false</PreserveSbr>
-    </Bscmake>
-  </ItemDefinitionGroup>
-  <ItemDefinitionGroup Condition="'$(Configuration)|$(Platform)'=='Release|Win32'">
-    <ClCompile>
-      <AdditionalOptions>/wd4996 %(AdditionalOptions)</AdditionalOptions>
-      <Optimization>Full</Optimization>
-      <IntrinsicFunctions>true</IntrinsicFunctions>
-      <AdditionalIncludeDirectories>$(ProjectDir);..\include;..\lib-SLExternal;..\lib-SLExternal\assimp\include;..\lib-SLExternal\jpeg-8;..\lib-SLExternal\png;..\lib-SLExternal\zlib;..\lib-SLExternal\glew\include;..\lib-SLExternal\glfw3\include;..\lib-SLExternal\randomc;..\lib-SLExternal\oculus\LibOVR\Include\;..\lib-SLExternal\nvwa</AdditionalIncludeDirectories>
-      <PreprocessorDefinitions>SL_STARTSCENE#cmdSceneRevolver;SL_RT1;GLEW_STATIC;UNICODE;WIN32;_WINDOWS</PreprocessorDefinitions>
-      <RuntimeLibrary>MultiThreadedDLL</RuntimeLibrary>
-      <BufferSecurityCheck>true</BufferSecurityCheck>
-      <FunctionLevelLinking>true</FunctionLevelLinking>
-      <OpenMPSupport>true</OpenMPSupport>
-      <PrecompiledHeader>Use</PrecompiledHeader>
-      <PrecompiledHeaderOutputFile>$(IntDir)$(TargetName).pch</PrecompiledHeaderOutputFile>
-      <ProgramDataBaseFileName>$(TargetName).pdb</ProgramDataBaseFileName>
-      <WarningLevel>Level2</WarningLevel>
-      <DebugInformationFormat>ProgramDatabase</DebugInformationFormat>
-      <MultiProcessorCompilation>false</MultiProcessorCompilation>
-      <ExceptionHandling>Sync</ExceptionHandling>
-      <FavorSizeOrSpeed>Speed</FavorSizeOrSpeed>
-    </ClCompile>
-    <Link>
-      <AdditionalDependencies>opengl32.lib;lib-SLExternal.lib;%(AdditionalDependencies)</AdditionalDependencies>
-      <OutputFile>$(OutDir)$(ProjectName).exe</OutputFile>
-      <AdditionalLibraryDirectories>../lib-SLExternal/Release/;%(AdditionalLibraryDirectories)</AdditionalLibraryDirectories>
-      <GenerateDebugInformation>false</GenerateDebugInformation>
-      <SubSystem>Console</SubSystem>
-      <OptimizeReferences>true</OptimizeReferences>
-      <EnableCOMDATFolding>true</EnableCOMDATFolding>
-      <RandomizedBaseAddress>true</RandomizedBaseAddress>
-      <DataExecutionPrevention>
-      </DataExecutionPrevention>
-      <TargetMachine>MachineX86</TargetMachine>
-      <Profile>false</Profile>
-      <LargeAddressAware>true</LargeAddressAware>
-    </Link>
-    <PostBuildEvent>
-      <Command>
-      </Command>
-    </PostBuildEvent>
-    <Lib>
-      <OutputFile>$(OutDir)$(ProjectName)$(TargetExt)</OutputFile>
-    </Lib>
-  </ItemDefinitionGroup>
-  <ItemDefinitionGroup Condition="'$(Configuration)|$(Platform)'=='Release|x64'">
-    <ClCompile>
-      <AdditionalOptions>/wd4996 %(AdditionalOptions)</AdditionalOptions>
-      <Optimization>Full</Optimization>
-      <IntrinsicFunctions>true</IntrinsicFunctions>
-      <AdditionalIncludeDirectories>$(ProjectDir);..\include;..\lib-SLExternal;..\lib-SLExternal\jpeg-8;..\lib-SLExternal\png;..\lib-SLExternal\zlib;..\lib-SLExternal\glew\include;..\lib-SLExternal\glfw3\include;..\lib-SLExternal\randomc;..\lib-SLExternal\Shoemake;..\lib-SLExternal\oculus\LibOVR\Include\;..\lib-SLExternal\nvwa;..\lib-SLExternal\assimp\include;..\lib-SLExternal\assimp\code</AdditionalIncludeDirectories>
-      <PreprocessorDefinitions>SL_GUI_GLFW;SL_STARTSCENE#cmdSceneRevolver;SL_RT1;GLEW_STATIC;UNICODE;WIN32;_WINDOWS</PreprocessorDefinitions>
-      <RuntimeLibrary>MultiThreadedDLL</RuntimeLibrary>
-      <BufferSecurityCheck>true</BufferSecurityCheck>
-      <FunctionLevelLinking>true</FunctionLevelLinking>
-      <OpenMPSupport>true</OpenMPSupport>
-      <PrecompiledHeader>Use</PrecompiledHeader>
-      <PrecompiledHeaderOutputFile>$(IntDir)$(TargetName).pch</PrecompiledHeaderOutputFile>
-      <ProgramDataBaseFileName>$(TargetName).pdb</ProgramDataBaseFileName>
-      <WarningLevel>Level2</WarningLevel>
-      <DebugInformationFormat>ProgramDatabase</DebugInformationFormat>
-      <MultiProcessorCompilation>false</MultiProcessorCompilation>
-      <ExceptionHandling>Sync</ExceptionHandling>
-      <FavorSizeOrSpeed>Speed</FavorSizeOrSpeed>
-      <WholeProgramOptimization>false</WholeProgramOptimization>
-      <DisableSpecificWarnings>4996</DisableSpecificWarnings>
-    </ClCompile>
-    <Link>
-      <AdditionalDependencies>opengl32.lib;lib-SLExternal.lib;%(AdditionalDependencies)</AdditionalDependencies>
-      <OutputFile>$(OutDir)$(ProjectName).exe</OutputFile>
-      <AdditionalLibraryDirectories>../lib-SLExternal/$(Configuration)/;%(AdditionalLibraryDirectories)</AdditionalLibraryDirectories>
-      <GenerateDebugInformation>false</GenerateDebugInformation>
-      <SubSystem>Console</SubSystem>
-      <OptimizeReferences>true</OptimizeReferences>
-      <EnableCOMDATFolding>true</EnableCOMDATFolding>
-      <RandomizedBaseAddress>true</RandomizedBaseAddress>
-      <DataExecutionPrevention>
-      </DataExecutionPrevention>
-      <Profile>false</Profile>
-      <LargeAddressAware>true</LargeAddressAware>
-    </Link>
-    <PostBuildEvent>
-      <Command>
-      </Command>
-    </PostBuildEvent>
-    <Lib>
-      <OutputFile>$(OutDir)$(ProjectName)$(TargetExt)</OutputFile>
-    </Lib>
-  </ItemDefinitionGroup>
-  <ItemDefinitionGroup Condition="'$(Configuration)|$(Platform)'=='Release|Android'">
-    <ClCompile>
-      <AdditionalOptions>/wd4996 %(AdditionalOptions)</AdditionalOptions>
-      <Optimization>Full</Optimization>
-      <IntrinsicFunctions>true</IntrinsicFunctions>
-      <AdditionalIncludeDirectories>$(ProjectDir);..\include;..\lib-SLExternal;..\lib-SLExternal\jpeg-8;..\lib-SLExternal\png;..\lib-SLExternal\zlib;..\lib-SLExternal\glew\include;..\lib-SLExternal\glfw3\include;..\lib-SLExternal\randomc;..\lib-SLExternal\Shoemake;..\lib-SLExternal\oculus\LibOVR\Include\;..\lib-SLExternal\nvwa;..\lib-SLExternal\assimp\include;..\lib-SLExternal\assimp\code</AdditionalIncludeDirectories>
-      <PreprocessorDefinitions>SL_GUI_JAVA;SL_STARTSCENE#cmdSceneRevolver;SL_RT1;GLEW_STATIC;UNICODE;WIN32;_WINDOWS</PreprocessorDefinitions>
-      <RuntimeLibrary>MultiThreadedDLL</RuntimeLibrary>
-      <BufferSecurityCheck>true</BufferSecurityCheck>
-      <FunctionLevelLinking>true</FunctionLevelLinking>
-      <OpenMPSupport>true</OpenMPSupport>
-      <PrecompiledHeader>Use</PrecompiledHeader>
-      <PrecompiledHeaderOutputFile>$(IntDir)$(TargetName).pch</PrecompiledHeaderOutputFile>
-      <ProgramDataBaseFileName>$(TargetName).pdb</ProgramDataBaseFileName>
-      <WarningLevel>Level2</WarningLevel>
-      <DebugInformationFormat>ProgramDatabase</DebugInformationFormat>
-      <MultiProcessorCompilation>false</MultiProcessorCompilation>
-      <ExceptionHandling>Sync</ExceptionHandling>
-      <FavorSizeOrSpeed>Speed</FavorSizeOrSpeed>
-      <WholeProgramOptimization>false</WholeProgramOptimization>
-      <DisableSpecificWarnings>4996</DisableSpecificWarnings>
-      <RuntimeTypeInfo>true</RuntimeTypeInfo>
-    </ClCompile>
-    <Link>
-      <AdditionalDependencies>opengl32.lib;lib-SLExternal.lib;%(AdditionalDependencies)</AdditionalDependencies>
-      <OutputFile>$(OutDir)$(ProjectName).exe</OutputFile>
-      <AdditionalLibraryDirectories>../lib-SLExternal/$(Configuration)/;%(AdditionalLibraryDirectories)</AdditionalLibraryDirectories>
-      <GenerateDebugInformation>false</GenerateDebugInformation>
-      <SubSystem>Console</SubSystem>
-      <OptimizeReferences>true</OptimizeReferences>
-      <EnableCOMDATFolding>true</EnableCOMDATFolding>
-      <RandomizedBaseAddress>true</RandomizedBaseAddress>
-      <DataExecutionPrevention>
-      </DataExecutionPrevention>
-      <Profile>false</Profile>
-      <LargeAddressAware>true</LargeAddressAware>
-    </Link>
-    <PostBuildEvent>
-      <Command>
-      </Command>
-    </PostBuildEvent>
-    <Lib>
-      <OutputFile>$(OutDir)$(ProjectName)$(TargetExt)</OutputFile>
-    </Lib>
-  </ItemDefinitionGroup>
-  <ItemGroup>
-    <ClInclude Include="..\include\SL.h" />
-    <ClInclude Include="..\include\SLAccelStruct.h" />
-    <ClInclude Include="..\include\SLAnimation.h" />
-    <ClInclude Include="..\include\SLAnimManager.h" />
-    <ClInclude Include="..\include\SLAnimPlayback.h" />
-    <ClInclude Include="..\include\SLAnimTrack.h" />
-    <ClInclude Include="..\include\SLAssimpImporter.h" />
-    <ClInclude Include="..\include\SLAverage.h" />
-    <ClInclude Include="..\include\SLJoint.h" />
-    <ClInclude Include="..\include\SLCurve.h" />
-    <ClInclude Include="..\include\SLCurveBezier.h" />
-    <ClInclude Include="..\include\SLDrawBits.h" />
-    <ClInclude Include="..\include\SLEnums.h" />
-    <ClInclude Include="..\include\SLEventHandler.h" />
-    <ClInclude Include="..\include\SLFileSystem.h" />
-    <ClInclude Include="..\include\SLGLBuffer.h" />
-    <ClInclude Include="..\include\SLGLGenericProgram.h" />
-    <ClInclude Include="..\include\SLGLOculus.h" />
-    <ClInclude Include="..\include\SLGLOculusFB.h" />
-    <ClInclude Include="..\include\SLGLOVRWorkaround.h" />
-    <ClInclude Include="..\include\SLGLProgram.h" />
-    <ClInclude Include="..\include\SLGLShader.h" />
-    <ClInclude Include="..\include\SLGLState.h" />
-    <ClInclude Include="..\include\SLGLTexture.h" />
-    <ClInclude Include="..\include\SLGLUniform.h" />
-    <ClInclude Include="..\include\SLGrid.h" />
-    <ClInclude Include="..\include\SLImage.h" />
-    <ClInclude Include="..\include\SLImporter.h" />
-    <ClInclude Include="..\include\SLInterface.h" />
-    <ClInclude Include="..\include\SLLens.h" />
-    <ClInclude Include="..\include\SLMat3.h" />
-    <ClInclude Include="..\include\SLMat4.h" />
-    <ClInclude Include="..\include\SLMath.h" />
-    <ClInclude Include="..\include\SLObject.h" />
-    <ClInclude Include="..\include\SLPlane.h" />
-    <ClInclude Include="..\include\SLQuat4.h" />
-    <ClInclude Include="..\include\SLSceneNode.h" />
-    <ClInclude Include="..\include\SLSkeleton.h" />
-    <ClInclude Include="..\include\SLTexFont.h" />
-    <ClInclude Include="..\include\SLTimer.h" />
-    <ClInclude Include="..\include\SLUniformGrid.h" />
-    <ClInclude Include="..\include\SLUtils.h" />
-    <ClInclude Include="..\include\SLVec2.h" />
-    <ClInclude Include="..\include\SLVec3.h" />
-    <ClInclude Include="..\include\SLVec4.h" />
-    <ClInclude Include="..\include\stdafx.h" />
-    <ClInclude Include="..\include\TriangleBoxIntersect.h" />
-    <ClInclude Include="..\include\SLBox.h" />
-    <ClInclude Include="..\include\SLButton.h" />
-    <ClInclude Include="..\include\SLCamera.h" />
-    <ClInclude Include="..\include\SLCone.h" />
-    <ClInclude Include="..\include\SLCylinder.h" />
-    <ClInclude Include="..\include\SLLightRect.h" />
-    <ClInclude Include="..\include\SLLightSphere.h" />
-    <ClInclude Include="..\include\SLPolygon.h" />
-    <ClInclude Include="..\include\SLRectangle.h" />
-    <ClInclude Include="..\include\SLSphere.h" />
-    <ClInclude Include="..\include\SLRevolver.h" />
-    <ClInclude Include="..\include\SLText.h" />
-    <ClInclude Include="..\include\SLNode.h" />
-    <ClInclude Include="..\include\SLKeyframe.h" />
-    <ClInclude Include="..\include\SLPathtracer.h" />
-    <ClInclude Include="..\include\SLAABBox.h" />
-    <ClInclude Include="..\include\SLScene.h" />
-    <ClInclude Include="..\include\SLSceneView.h" />
-    <ClInclude Include="..\include\SLRay.h" />
-    <ClInclude Include="..\include\SLRaytracer.h" />
-    <ClInclude Include="..\include\SLSamples2D.h" />
-    <ClInclude Include="..\include\SLLight.h" />
-    <ClInclude Include="..\include\SLMaterial.h" />
-    <ClInclude Include="..\include\SLMesh.h" />
-  </ItemGroup>
-  <ItemGroup>
-    <ClCompile Include="source\math\SLCurveBezier.cpp" />
-    <ClCompile Include="source\math\SLPlane.cpp" />
-    <ClCompile Include="source\SLAnimation.cpp" />
-    <ClCompile Include="source\SLAnimManager.cpp" />
-    <ClCompile Include="source\SLAnimPlayback.cpp" />
-    <ClCompile Include="source\SLAnimTrack.cpp" />
-    <ClCompile Include="source\SLJoint.cpp" />
-    <ClCompile Include="source\SLBox.cpp" />
-    <ClCompile Include="source\SLButton.cpp" />
-    <ClCompile Include="source\SLCamera.cpp" />
-    <ClCompile Include="source\SLCone.cpp" />
-    <ClCompile Include="source\SLCylinder.cpp" />
-    <ClCompile Include="source\SLGLBuffer.cpp" />
-    <ClCompile Include="source\SLGLOculus.cpp" />
-    <ClCompile Include="source\SLGLOculusFB.cpp" />
-    <ClCompile Include="source\SLGLProgram.cpp" />
-    <ClCompile Include="source\SLGLShader.cpp" />
-    <ClCompile Include="source\SLGLState.cpp" />
-    <ClCompile Include="source\SLGLTexture.cpp" />
-    <ClCompile Include="source\SLGrid.cpp" />
-    <ClCompile Include="source\SLKeyframe.cpp" />
-    <ClCompile Include="source\SLLens.cpp" />
-    <ClCompile Include="source\SLLightRect.cpp" />
-    <ClCompile Include="source\SLLightSphere.cpp" />
-    <ClCompile Include="source\SLPolygon.cpp" />
-    <ClCompile Include="source\SLRectangle.cpp" />
-    <ClCompile Include="source\SLSceneNode.cpp" />
-    <ClCompile Include="source\SLSkeleton.cpp" />
-    <ClCompile Include="source\SLSphere.cpp" />
-    <ClCompile Include="source\SLRevolver.cpp" />
-    <ClCompile Include="source\SLText.cpp" />
-    <ClCompile Include="source\SLNode.cpp" />
-    <ClCompile Include="source\SLPathtracer.cpp" />
-    <ClCompile Include="source\SLScene_onLoad.cpp" />
-    <ClCompile Include="source\SLAABBox.cpp" />
-    <ClCompile Include="source\SLScene.cpp" />
-    <ClCompile Include="source\SLSceneView.cpp" />
-    <ClCompile Include="source\SLRay.cpp" />
-    <ClCompile Include="source\SLRaytracer.cpp" />
-    <ClCompile Include="source\SLSamples2D.cpp" />
-    <ClCompile Include="source\SLLight.cpp" />
-    <ClCompile Include="source\SLMaterial.cpp" />
-    <ClCompile Include="source\SLMesh.cpp" />
-    <ClCompile Include="source\SLUniformGrid.cpp" />
-    <ClCompile Include="source\SL\SL.cpp" />
-    <ClCompile Include="source\SL\SLAssimpImporter.cpp" />
-    <ClCompile Include="source\SL\SLFileSystem.cpp" />
-    <ClCompile Include="source\SL\SLImage.cpp" />
-    <ClCompile Include="source\SL\SLImporter.cpp" />
-    <ClCompile Include="source\SL\SLInterface.cpp" />
-    <ClCompile Include="source\SL\SLTexFont.cpp" />
-    <ClCompile Include="source\SL\SLTimer.cpp" />
-    <ClCompile Include="source\SL\stdafx.cpp">
-      <PrecompiledHeader Condition="'$(Configuration)|$(Platform)'=='Release|x64'">Create</PrecompiledHeader>
-      <PrecompiledHeader Condition="'$(Configuration)|$(Platform)'=='Debug|x64'">Create</PrecompiledHeader>
-      <PrecompiledHeader Condition="'$(Configuration)|$(Platform)'=='Debug|Win32'">Create</PrecompiledHeader>
-      <PrecompiledHeader Condition="'$(Configuration)|$(Platform)'=='Release|Win32'">Create</PrecompiledHeader>
-      <PrecompiledHeader Condition="'$(Configuration)|$(Platform)'=='Debug|Android'">Create</PrecompiledHeader>
-    </ClCompile>
-  </ItemGroup>
-  <ItemGroup>
     <None Include="Introduction.html" />
     <None Include="Readme.html" />
     <None Include="source\oglsl\ADS.frag" />
@@ -1186,5 +594,4 @@
   <Import Project="$(VCTargetsPath)\Microsoft.Cpp.targets" />
   <ImportGroup Label="ExtensionTargets">
   </ImportGroup>
->>>>>>> 5a8e7867
 </Project>