//#############################################################################
//  File:      SLScene_onLoad.cpp
//  Author:    Marcus Hudritsch
//  Date:      July 2014
//  Codestyle: https://github.com/cpvrlab/SLProject/wiki/Coding-Style-Guidelines
//  Copyright: Marcus Hudritsch
//             This software is provide under the GNU General Public License
//             Please visit: http://opensource.org/licenses/GPL-3.0
//#############################################################################

#include <stdafx.h>           // precompiled headers
#ifdef SL_MEMLEAKDETECT       // set in SL.h for debug config only
#include <debug_new.h>        // memory leak detector
#endif

#include <SLScene.h>
#include <SLSceneView.h>
#include <SLAssimpImporter.h>

#include <SLLightSpot.h>
#include <SLLightRect.h>
#include <SLLightDirect.h>
#include <SLPolygon.h>
#include <SLBox.h>
#include <SLCone.h>
#include <SLCylinder.h>
#include <SLDisk.h>
#include <SLSphere.h>
#include <SLRectangle.h>
#include <SLPoints.h>
#include <SLText.h>
#include <SLGrid.h>
#include <SLLens.h>
#include <SLCoordAxis.h>
#include <SLCVTrackedAruco.h>
#include <SLCVTrackedChessboard.h>
#include <SLCVTrackedFeatures.h>
#include <SLTransferFunction.h>

SLNode* SphereGroup(SLint, SLfloat, SLfloat, SLfloat, SLfloat, SLint, SLMaterial*, SLMaterial*);
//-----------------------------------------------------------------------------
//! Creates a recursive sphere group used for the ray tracing scenes
SLNode* SphereGroup(SLint depth,                    // depth of recursion 
                    SLfloat x, SLfloat y, SLfloat z,// position of group
                    SLfloat scale,                  // scale factor
                    SLint  resolution,              // resolution of spheres
                    SLMaterial* matGlass,           // material for center sphere
                    SLMaterial* matRed)             // material for orbiting spheres
{  
    SLstring name = matGlass->kt() > 0 ? "GlassSphere" : "RedSphere";
    if (depth==0)
    {   SLNode* s = new SLNode(new SLSphere(0.5f*scale,resolution,resolution, name, matRed)); 
        s->translate(x,y,z, TS_object);
        return s;
    } else
    {   depth--;
        SLNode* sGroup = new SLNode("SphereGroup");
        sGroup->translate(x,y,z, TS_object);
        SLint newRes = max(resolution-8,8);
        sGroup->addChild(new SLNode(new SLSphere(0.5f*scale,resolution,resolution, name, matGlass)));
        sGroup->addChild(SphereGroup(depth, 0.643951f*scale, 0,               0.172546f*scale, scale/3, newRes, matRed, matRed));
        sGroup->addChild(SphereGroup(depth, 0.172546f*scale, 0,               0.643951f*scale, scale/3, newRes, matRed, matRed));
        sGroup->addChild(SphereGroup(depth,-0.471405f*scale, 0,               0.471405f*scale, scale/3, newRes, matRed, matRed));
        sGroup->addChild(SphereGroup(depth,-0.643951f*scale, 0,              -0.172546f*scale, scale/3, newRes, matRed, matRed));
        sGroup->addChild(SphereGroup(depth,-0.172546f*scale, 0,              -0.643951f*scale, scale/3, newRes, matRed, matRed));
        sGroup->addChild(SphereGroup(depth, 0.471405f*scale, 0,              -0.471405f*scale, scale/3, newRes, matRed, matRed));
        sGroup->addChild(SphereGroup(depth, 0.272166f*scale, 0.544331f*scale, 0.272166f*scale, scale/3, newRes, matRed, matRed));
        sGroup->addChild(SphereGroup(depth,-0.371785f*scale, 0.544331f*scale, 0.099619f*scale, scale/3, newRes, matRed, matRed));
        sGroup->addChild(SphereGroup(depth, 0.099619f*scale, 0.544331f*scale,-0.371785f*scale, scale/3, newRes, matRed, matRed));
        return sGroup;
    }
}
//-----------------------------------------------------------------------------
//! Build a hierarchical figurine with arms and legs
SLNode* BuildFigureGroup(SLMaterial* mat, SLbool withAnimation = false);
SLNode* BuildFigureGroup(SLMaterial* mat, SLbool withAnimation)
{
    SLNode* cyl;
    SLint res = 16 * SL::testFactor;
   
    // Feet
    SLNode* feet = new SLNode("feet group (T13,R6)");
    feet->addMesh(new SLSphere(0.2f, 16, 16, "ankle", mat));
    SLNode* feetbox = new SLNode(new SLBox(-0.2f,-0.1f, 0.0f, 0.2f, 0.1f, 0.8f, "foot", mat), "feet (T14)");
    feetbox->translate(0.0f,-0.25f,-0.15f, TS_object);
    feet->addChild(feetbox);
    feet->translate(0.0f,0.0f,1.6f, TS_object);
    feet->rotate(-90.0f, 1.0f, 0.0f, 0.0f);
   
    // Assemble low leg
    SLNode* leglow = new SLNode("low leg group (T11, R5)");
    leglow->addMesh(new SLSphere(0.3f, res, res, "knee", mat));
    cyl = new SLNode(new SLCylinder(0.2f, 1.4f, 1, res, false, false, "shin", mat), "shin (T12)");
    cyl->translate(0.0f, 0.0f, 0.2f, TS_object);            
    leglow->addChild(cyl);
    leglow->addChild(feet);
    leglow->translate(0.0f, 0.0f, 1.27f, TS_object);
    leglow->rotate(0, 1.0f, 0.0f, 0.0f);
   
    // Assemble leg
    SLNode* leg = new SLNode("leg group ()");
    leg->addMesh(new SLSphere(0.4f, res, res, "hip joint", mat));
    cyl = new SLNode(new SLCylinder(0.3f, 1.0f, 1, res, false, false, "thigh", mat), "thigh (T10)");
    cyl->translate(0.0f, 0.0f, 0.27f, TS_object);           
    leg->addChild(cyl);
    leg->addChild(leglow);

    // Assemble left & right leg
    SLNode* legLeft = new SLNode("left leg group (T8)");
    legLeft->translate(-0.4f, 0.0f, 2.2f, TS_object);
    legLeft->addChild(leg);
    SLNode* legRight= new SLNode("right leg group (T9)");
    legRight->translate(0.4f, 0.0f, 2.2f, TS_object);       
    legRight->addChild(leg->copyRec());

    // Assemble low arm
    SLNode* armlow = new SLNode("low arm group (T6,R4)");
    armlow->addMesh(new SLSphere(0.2f, 16, 16, "elbow", mat));
    cyl = new SLNode(new SLCylinder(0.15f, 1.0f, 1, res, true, false, "low arm", mat), "T7");
    cyl->translate(0.0f, 0.0f, 0.14f, TS_object);           
    armlow->addChild(cyl);
    armlow->translate(0.0f, 0.0f, 1.2f, TS_object);
    armlow->rotate(45, -1.0f, 0.0f, 0.0f);

    // Assemble arm
    SLNode* arm = new SLNode("arm group ()");
    arm->addMesh(new SLSphere(0.3f, 16, 16, "shoulder", mat));
    cyl = new SLNode(new SLCylinder(0.2f, 1.0f, 1, res, false, false, "upper arm", mat), "upper arm (T5)");
    cyl->translate(0.0f, 0.0f, 0.2f, TS_object);            
    arm->addChild(cyl);
    arm->addChild(armlow);

    // Assemble left & right arm
    SLNode* armLeft = new SLNode("left arm group (T3,R2)");
    armLeft->translate(-1.1f, 0.0f, 0.3f, TS_object);       
    armLeft->rotate(10, -1,0,0);
    armLeft->addChild(arm);
    SLNode* armRight= new SLNode("right arm group (T4,R3)");
    armRight->translate(1.1f, 0.0f, 0.3f, TS_object);       
    armRight->rotate(-60, -1,0,0);
    armRight->addChild(arm->copyRec());

    // Assemble head & neck
    SLNode* head = new SLNode(new SLSphere(0.5f, res, res, "head", mat), "head (T1)");
    head->translate(0.0f, 0.0f,-0.7f, TS_object);
    SLNode* neck = new SLNode(new SLCylinder(0.25f, 0.3f, 1, res, false, false, "neck", mat), "neck (T2)");
    neck->translate(0.0f, 0.0f,-0.3f, TS_object);
      
    // Assemble figure Left
    SLNode* figure = new SLNode("figure group (R1)");
    figure->addChild(new SLNode(new SLBox(-0.8f,-0.4f, 0.0f, 0.8f, 0.4f, 2.0f, "chest", mat), "chest"));
    figure->addChild(head);
    figure->addChild(neck);
    figure->addChild(armLeft);
    figure->addChild(armRight);
    figure->addChild(legLeft);
    figure->addChild(legRight);
    figure->rotate(90, 1,0,0);

    // Add animations for left leg
    if (withAnimation)
    {
        legLeft = figure->findChild<SLNode>("left leg group (T8)");
        legLeft->rotate(30, -1,0,0);
        SLAnimation* anim = SLAnimation::create("figure animation", 2.0f, true, EC_inOutQuint, AL_pingPongLoop);
        anim->createSimpleRotationNodeTrack(legLeft, 60, SLVec3f(1, 0, 0));

        SLNode* legLowLeft = legLeft->findChild<SLNode>("low leg group (T11, R5)");
        anim->createSimpleRotationNodeTrack(legLowLeft, 40, SLVec3f(1, 0, 0));

        SLNode* feetLeft = legLeft->findChild<SLNode>("feet group (T13,R6)");
        anim->createSimpleRotationNodeTrack(feetLeft, 40, SLVec3f(1, 0, 0));
    }

    return figure;
}
//-----------------------------------------------------------------------------
//! SLScene::onLoad(int _currentID) builds a scene from source code.
/*! SLScene::onLoad builds a scene from source code.
The parameter _currentID is the scene to choose and corresponds to enumeration 
SLCommand value for the different scenes. The first scene is C_sceneFigure.
*/
void SLScene::onLoad(SLSceneView* sv, SLCommand sceneName)
{  
    // Initialize all preloaded stuff from SLScene
    init();

    // Override input scene if test scene is required
    SL::currentSceneID = (SL::noTestIsRunning()) ? sceneName :
                          SL::singleTestIsRunning() ? SL::testScene : SL::testSceneAll;

    // Reset calibration process at scene change
    if (_activeCalib->state() != CS_calibrated &&
        _activeCalib->state() != CS_uncalibrated)
        _activeCalib->state(CS_uncalibrated);

    // Deactivate in general the rotation sensor
    _usesRotation = false;

    if (SL::currentSceneID == C_sceneEmpty) //.....................................................
    {   
        name("No Scene loaded.");
        _info = "No Scene loaded.";
        _root3D = nullptr;
        sv->sceneViewCamera()->background().colors(SLCol4f(0.7f,0.7f,0.7f), 
                                                   SLCol4f(0.2f,0.2f,0.2f));
        sv->camera(nullptr);
        sv->waitEvents(true);
    } 
    else
    if (SL::currentSceneID == C_sceneMinimal) //...................................................
    {
        // Set scene name and info string
        name("Minimal Texture Example");
        _info = "Minimal texture mapping example with one light source.";

        // Create textures and materials
        SLGLTexture* texC = new SLGLTexture("earth1024_C.jpg");
        SLMaterial* m1 = new SLMaterial("m1", texC);

        // Create a scene group node
        SLNode* scene = new SLNode("scene node");

        // Create a light source node
        SLLightSpot* light1 = new SLLightSpot(0.3f);
        light1->translation(0,0,5);
        light1->lookAt(0,0,0);
        light1->name("light node");
        scene->addChild(light1);

        // Create meshes and nodes
        SLMesh* rectMesh = new SLRectangle(SLVec2f(-5,-5),SLVec2f(5,5),1,1,"rectangle mesh",m1);
        SLNode* rectNode = new SLNode(rectMesh,"rectangle node");
        scene->addChild(rectNode);

        SLNode* axisNode = new SLNode(new SLCoordAxis(),"axis node");
        scene->addChild(axisNode);

        // Set background color and the root scene node
        sv->sceneViewCamera()->background().colors(SLCol4f(0.7f,0.7f,0.7f),SLCol4f(0.2f,0.2f,0.2f));
        
        // pass the scene group as root node
        _root3D = scene;

        // Save energy
        sv->waitEvents(true);
    }
    else
    if (SL::currentSceneID == C_sceneSensorTest) //...................................................
    {
        // Set scene name and info string
        name("Sensor Test");
        _info = "Minimal scene to test out the Sensors";

        SLCamera* cam1 = new SLCamera("Camera 1");
        cam1->translation(0,0,60);
        cam1->lookAt(0,0,0);
        cam1->fov(_activeCalib->cameraFovDeg());
        cam1->clipNear(0.1f);
        cam1->clipFar(10000.0f); // Increase to infinity?
        cam1->background().texture(&_videoTexture);
        cam1->setInitialState();
        videoType(VT_MAIN);

        SLLightSpot* light1 = new SLLightSpot(420,420,420, 1);
        light1->ambient(SLCol4f(1,1,1));
        light1->diffuse(SLCol4f(1,1,1));
        light1->specular(SLCol4f(1,1,1));
        light1->attenuation(1,0,0);

        SLLightSpot* light2 = new SLLightSpot(-450,-340,420, 1);
        light2->ambient(SLCol4f(1,1,1));
        light2->diffuse(SLCol4f(1,1,1));
        light2->specular(SLCol4f(1,1,1));
        light2->attenuation(1,0,0);

        SLLightSpot* light3 = new SLLightSpot(450,-370,0, 1);
        light3->ambient(SLCol4f(1,1,1));
        light3->diffuse(SLCol4f(1,1,1));
        light3->specular(SLCol4f(1,1,1));
        light3->attenuation(1,0,0);

        SLNode *axisNode = new SLNode(new SLCoordAxis(), "Axis Node");
        axisNode->setDrawBitsRec(SL_DB_WIREMESH, false);
        axisNode->scale(100);
        axisNode->rotate(-90, 1, 0, 0);

<<<<<<< HEAD

        SLMaterial* yellow = new SLMaterial("mY", SLCol4f(1,1,0,0.5f));
        SLBox* box1 = new SLBox(0.0f,0.0f, 0.0f, 40.0f, 15.0f, 61.0f, "Box 1", yellow);
        SLNode* boxNode1 = new SLNode(box1, "Box Node 1");
        boxNode1->setDrawBitsRec(SL_DB_CULLOFF, true);
        boxNode1->rotate(45, 0, 1, 0);

        /*// Christoffel tower
        SLAssimpImporter importer;
        #if defined(SL_OS_IOS) || defined(SL_OS_ANDROID)
        //SLNode* tower = importer.load("christoffelturm.obj");
        SLNode* tower = importer.load("transparent.obj");
        #else
        //SLNode* tower = importer.load("Wavefront-OBJ/Christoffelturm/christoffelturm.obj");
        SLNode* tower = importer.load("Wavefront-OBJ/transparent.obj");
        #endif
        //tower->rotate(-90, 1, 0,0);
        tower->rotate(-90, 0, 1, 0);*/

        // Scene structure
        SLNode* scene = new SLNode("Scene");
        //scene->addChild(light1);
        //scene->addChild(light2);
        //scene->addChild(light3);
        scene->addChild(axisNode);
        //if (tower) scene->addChild(tower);
        scene->addChild(boxNode1);
=======
        // Christoffel tower
        SLAssimpImporter importer;
        #if defined(SL_OS_IOS) || defined(SL_OS_ANDROID)
        SLNode* tower = importer.load("christoffelturm.obj");
        #else
        SLNode* tower = importer.load("Wavefront-OBJ/Christoffelturm/christoffelturm.obj");
        #endif
        tower->rotate(-90, 1, 0,0);

        // Scene structure
        SLNode* scene = new SLNode("Scene");
        scene->addChild(light1);
        scene->addChild(light2);
        scene->addChild(light3);
        scene->addChild(axisNode);
        if (tower) scene->addChild(tower);
>>>>>>> 1cd122a3
        scene->addChild(cam1);

        //_trackers.push_back(new SLCVTrackedFeatures(cam1, "features_stones.png"));

        sv->camera(cam1);

        _root3D = scene;

        #if defined(SL_OS_MACIOS) || defined(SL_OS_ANDROID)
        //initialize global reference position of this scene
        initGlobalRefPos(47.140624, 7.247405, 442.0);


        //activate rotation and gps sensor
        _usesRotation = true;
        _usesLocation = true;
        cam1->camAnim(SLCamAnim::CA_deviceRotYUpPosGPS);
        _zeroYawAtStart = false;
        #else
        cam1->camAnim(SLCamAnim::CA_turntableYUp);
        #endif

        sv->waitEvents(false); // for constant video feed
    }
    else
    if (SL::currentSceneID == C_sceneFigure) //....................................................
    {
        name("Hierarchical Figure Scene");
        _info = "Hierarchical scenegraph with multiple subgroups.";

        // Create textures and materials
        SLMaterial* m1 = new SLMaterial("m1", SLCol4f::BLACK, SLCol4f::WHITE,128, 0.2f, 0.8f, 1.5f);
        SLMaterial* m2 = new SLMaterial("m2", SLCol4f::WHITE*0.3f, SLCol4f::WHITE,128, 0.5f, 0.0f, 1.0f);

        SLint res = 20 * SL::testFactor;
        SLMesh* floorMesh = new SLRectangle(SLVec2f(-5,-5), SLVec2f(5,5), res, res, "floor mesh", m2);
        SLNode* floorRect = new SLNode(floorMesh);
        floorRect->rotate(90, -1,0,0);
        floorRect->translate(0,0,-5.5f);

        SLCamera* cam1 = new SLCamera("Camera 1");
        cam1->translation(0, 0, 22);
        cam1->lookAt(0, 0, 0);
        cam1->focalDist(22);
        cam1->background().colors(SLCol4f(0.1f,0.4f,0.8f));
        cam1->setInitialState();

        SLLightSpot* light1 = new SLLightSpot(5, 5, 5, 0.5f);
        light1->ambient (SLCol4f(0.2f,0.2f,0.2f));
        light1->diffuse (SLCol4f(0.9f,0.9f,0.9f));
        light1->specular(SLCol4f(0.9f,0.9f,0.9f));
        light1->attenuation(1,0,0);

        SLNode* figure = BuildFigureGroup(m1);

        SLNode* scene = new SLNode("scene node");
        scene->addChild(light1);
        scene->addChild(cam1);
        scene->addChild(floorRect);
        scene->addChild(figure);
     
        // Set background color, active camera & the root pointer
        sv->camera(cam1);
        _root3D = scene;
    }
    else
    if (SL::currentSceneID == C_sceneMeshLoad) //..................................................
    {
        name("Mesh 3D Loader Test");
        _info = "3D file import test for: 3DS, DAE & FBX";

        SLMaterial* matBlu = new SLMaterial("Blue",  SLCol4f(0,0,0.2f),       SLCol4f(1,1,1), 100, 0.8f, 0);
        SLMaterial* matRed = new SLMaterial("Red",   SLCol4f(0.2f,0,0),       SLCol4f(1,1,1), 100, 0.8f, 0);
        SLMaterial* matGre = new SLMaterial("Green", SLCol4f(0,0.2f,0),       SLCol4f(1,1,1), 100, 0.8f, 0);
        SLMaterial* matGra = new SLMaterial("Gray",  SLCol4f(0.3f,0.3f,0.3f), SLCol4f(1,1,1), 100, 0,    0);

        SLCamera* cam1 = new SLCamera("Camera 1");
        cam1->clipNear(.1f);
        cam1->clipFar(30);
        cam1->translation(0,0,12);
        cam1->lookAt(0, 0, 0);
        cam1->maxSpeed(20);
        cam1->moveAccel(160);
        cam1->brakeAccel(160);
        cam1->focalDist(12);
        cam1->eyeSeparation(cam1->focalDist()/30.0f);
        cam1->background().colors(SLCol4f(0.6f,0.6f,0.6f), SLCol4f(0.3f,0.3f,0.3f));
        cam1->setInitialState();

        SLLightSpot* light1 = new SLLightSpot(2.5f, 2.5f, 2.5f, 0.2f);
        light1->ambient(SLCol4f(0.1f, 0.1f, 0.1f));
        light1->diffuse(SLCol4f(1.0f, 1.0f, 1.0f));
        light1->specular(SLCol4f(1.0f, 1.0f, 1.0f));
        light1->attenuation(1,0,0);
        SLAnimation* anim = SLAnimation::create("anim_light1_backforth", 2.0f, true, EC_inOutQuad, AL_pingPongLoop);
        anim->createSimpleTranslationNodeTrack(light1, SLVec3f(0.0f, 0.0f, -5.0f));

        SLLightSpot* light2 = new SLLightSpot(-2.5f, -2.5f, 2.5f, 0.2f);
        light2->ambient(SLCol4f(0.1f, 0.1f, 0.1f));
        light2->diffuse(SLCol4f(1.0f, 1.0f, 1.0f));
        light2->specular(SLCol4f(1.0f, 1.0f, 1.0f));
        light2->attenuation(1,0,0);
        anim = SLAnimation::create("anim_light2_updown", 2.0f, true, EC_inOutQuint, AL_pingPongLoop);
        anim->createSimpleTranslationNodeTrack(light2, SLVec3f(0.0f, 5.0f, 0.0f));

        #if defined(SL_OS_IOS) || defined(SL_OS_ANDROID)
        SLAssimpImporter importer;
        SLNode* mesh3DS = importer.load("jackolan.3ds");
        SLNode* meshFBX = importer.load("duck.fbx");
        SLNode* meshDAE = importer.load("AstroBoy.dae");
        #else
        SLAssimpImporter importer;
        SLNode* mesh3DS = importer.load("3DS/Halloween/jackolan.3ds");
        SLNode* meshFBX = importer.load("FBX/Duck/duck.fbx");
        SLNode* meshDAE = importer.load("DAE/AstroBoy/AstroBoy.dae");
        #endif

        // Start animation
        SLAnimPlayback* charAnim = _animManager.lastAnimPlayback();
        charAnim->playForward();
        charAnim->playbackRate(0.8f);

        // Scale to so that the AstroBoy is about 2 (meters) high.
        if (mesh3DS) {mesh3DS->scale(0.1f);  mesh3DS->translate(-22.0f, 1.9f, 3.5f, TS_object);}
        if (meshDAE) {meshDAE->translate(0,-3,0, TS_object); meshDAE->scale(2.7f);}
        if (meshFBX) {meshFBX->scale(0.1f);  meshFBX->scale(0.1f); meshFBX->translate(200, 30, -30, TS_object); meshFBX->rotate(-90,0,1,0);}
        
        // define rectangles for the surrounding box
        SLfloat b=3; // edge size of rectangles
        SLNode *rb, *rl, *rr, *rf, *rt;
        SLuint res = 20*SL::testFactor;
        rb = new SLNode(new SLRectangle(SLVec2f(-b,-b), SLVec2f(b,b), res, res, "rectB", matBlu), "rectBNode");                         rb->translate(0,0,-b, TS_object);
        rl = new SLNode(new SLRectangle(SLVec2f(-b,-b), SLVec2f(b,b), res, res, "rectL", matRed), "rectLNode"); rl->rotate( 90, 0,1,0); rl->translate(0,0,-b, TS_object);
        rr = new SLNode(new SLRectangle(SLVec2f(-b,-b), SLVec2f(b,b), res, res, "rectR", matGre), "rectRNode"); rr->rotate(-90, 0,1,0); rr->translate(0,0,-b, TS_object);
        rf = new SLNode(new SLRectangle(SLVec2f(-b,-b), SLVec2f(b,b), res, res, "rectF", matGra), "rectFNode"); rf->rotate(-90, 1,0,0); rf->translate(0,0,-b, TS_object);
        rt = new SLNode(new SLRectangle(SLVec2f(-b,-b), SLVec2f(b,b), res, res, "rectT", matGra), "rectTNode"); rt->rotate( 90, 1,0,0); rt->translate(0,0,-b, TS_object);

        SLNode* scene = new SLNode("Scene");
        scene->addChild(light1);
        scene->addChild(light2);
        scene->addChild(rb);
        scene->addChild(rl);
        scene->addChild(rr);
        scene->addChild(rf);
        scene->addChild(rt);
        if (mesh3DS) scene->addChild(mesh3DS);
        if (meshFBX) scene->addChild(meshFBX);
        if (meshDAE) scene->addChild(meshDAE);
        scene->addChild(cam1);

        sv->camera(cam1);
        _root3D = scene;
    }
    else
    if (SL::currentSceneID == C_sceneVRSizeTest) //................................................
    {
        name("Virtual Reality test scene");
        _info = "Test scene for virtual reality size perception.";
        

        SLAssimpImporter importer;
        SLNode* scene = new SLNode;
        scene->scale(1);
        
        // scene floor
        SLMaterial* matFloor = new SLMaterial("floor", new SLGLTexture("tron_floor2.png"
                                            ,SL_ANISOTROPY_MAX
                                            ,GL_LINEAR),
                                            nullptr, nullptr, nullptr,
                                            _programs[SP_TextureOnly]);
        SLNode* floor = new SLNode(
                            new SLRectangle(SLVec2f(-1000, -1000), SLVec2f(1000,1000),
                                            SLVec2f(-1000, -1000), SLVec2f(1000,1000),
                                            1, 1, "rectF", matFloor), "rectFNode"); 
        floor->rotate(-90, 1,0,0);
        scene->addChild(floor);

        // scene sky box
        // TODO...

        // table
        SLNode* table = importer.load("DAE/Table/table.dae");
        table->translate(0, 0, -1);
        scene->addChild(table);

        // create crates of various sizes
        SLNode* crate = importer.load("DAE/Crate/crate.dae");
        SLMesh* crateMesh = importer.meshes()[3];
        
        
        crate->rotate(20, 0, 1, 0);
        crate->translate(2, 0, -1, TS_world);
        scene->addChild(crate);
        
        crate = new SLNode;
        crate->addMesh(crateMesh);
        crate->rotate(20, 0, 1, 0);
        crate->translate(3.1f, 0, -1, TS_world);
        scene->addChild(crate);
        
        crate = new SLNode(crateMesh);
        crate->rotate(-10, 0, 1, 0);
        crate->translate(2.5f, 1, -1, TS_world);
        scene->addChild(crate);

        crate = new SLNode(crateMesh);
        crate->rotate(60, 0, 1, 0);
        crate->translate(-4, 0, 1, TS_world);
        crate->scale(2);
        scene->addChild(crate);
        
        crate = new SLNode(crateMesh);
        crate->rotate(30, 0, 1, 0);
        crate->translate(-5, 0, -8, TS_world);
        crate->scale(4);
        scene->addChild(crate);

        SLCamera* cam1 = new SLCamera();
        cam1->translation(0, 1.67f, 5);    // eye height for 180cm high male
        cam1->lookAt(0, 1.67f, -1.0f);
        cam1->focalDist(22);
        cam1->setInitialState();
        cam1->camAnim(CA_walkingYUp);
        cam1->background().colors(SLCol4f(0.0f,0.0f,0.0f));
        scene->addChild(cam1);
        cam1->setInitialState();

        // big astroboy
        // Start animation
        SLNode* astroboyBig = importer.load("DAE/AstroBoy/AstroBoy.dae");
        SLAnimPlayback* charAnim = _animManager.lastAnimPlayback();
        charAnim->playForward();
        charAnim->playbackRate(0.8f);

        astroboyBig->translate(-1.5f, 0.0f, -1.0f);

        scene->addChild(astroboyBig);

        // small astroboy on table
        SLNode* astroboySmall = importer.load("DAE/AstroBoy/AstroBoy.dae");
        charAnim = _animManager.lastAnimPlayback();
        charAnim->playForward();
        charAnim->playbackRate(2.0f);
        
        astroboySmall->translate(0.0f, 1.1f, -1.0f);
        astroboySmall->scale(0.1f);
        scene->addChild(astroboySmall);

        sv->camera(cam1);
        
        SLLightSpot* light1 = new SLLightSpot(5, 20, 5, 0.5f, 1.0f, 1.0f, 2.0f);
        light1->ambient(SLCol4f(0.1f, 0.1f, 0.1f));
        light1->diffuse(SLCol4f(1.0f, 0.7f, 0.3f));
        light1->specular(SLCol4f(0.5f, 0.3f, 0.1f));
        light1->attenuation(1,0,0);
                
        SLLightSpot* light2 = new SLLightSpot(-10.0f, -15.0, 10.0f, 0.2f, 1.0f, 1.0f, 0.0f);
        light2->ambient(SLCol4f(0.0f, 0.0f, 0.0f));
        light2->diffuse(SLCol4f(0.0f, 4.0f, 10.0f));
        light2->specular(SLCol4f(0.0f, 0.0f, 0.0f));
        light2->attenuation(1,0.5f,0);
        
        SLLightSpot* light3 = new SLLightSpot(-10.0f, -15.0, -10.0f, 0.2f, 1.0f, 1.0f, 0.0f);
        light3->ambient(SLCol4f(0.0f, 0.0f, 0.0f));
        light3->diffuse(SLCol4f(0.0f, 4.0f, 10.0f));
        light3->specular(SLCol4f(0.0f, 0.0f, 0.0f));
        light3->attenuation(1,0.5f,0);
        
        SLLightSpot* light4 = new SLLightSpot(10.0f, -15.0, -10.0f, 0.2f, 1.0f, 1.0f, 0.0f);
        light4->ambient(SLCol4f(0.0f, 0.0f, 0.0f));
        light4->diffuse(SLCol4f(0.0f, 4.0f, 10.0f));
        light4->specular(SLCol4f(0.0f, 0.0f, 0.0f));
        light4->attenuation(1,0.5f,0);
        
        SLLightSpot* light5 = new SLLightSpot(10.0f, -15.0, 10.0f, 0.2f, 1.0f, 1.0f, 0.0f);
        light5->ambient(SLCol4f(0.0f, 0.0f, 0.0f));
        light5->diffuse(SLCol4f(0.0f, 4.0f, 10.0f));
        light5->specular(SLCol4f(0.0f, 0.0f, 0.0f));
        light5->attenuation(1,0.5f,0);

        SLAnimation* anim = SLAnimation::create("anim_light2_updown", 10.0f, true, EC_inOutSine, AL_pingPongLoop);
        anim->createSimpleTranslationNodeTrack(light2, SLVec3f(0.0f, 1.0f, 0.0f));
        anim->createSimpleTranslationNodeTrack(light3, SLVec3f(0.0f, 2.0f, 0.0f));
        anim->createSimpleTranslationNodeTrack(light4, SLVec3f(0.0f, 1.0f, 0.0f));
        anim->createSimpleTranslationNodeTrack(light5, SLVec3f(0.0f, 2.0f, 0.0f));

        SLMaterial* whiteMat = new SLMaterial("mat", SLCol4f::WHITE, SLCol4f::WHITE, 1.0f, 1.0, 0.0f, 0.0f);
        whiteMat->emissive(SLCol4f::WHITE);
        SLRectangle* plane0 = new SLRectangle(SLVec2f(-0.01f, 0.0f), SLVec2f(0.01f, 1.0f), 1, 1, "sizeIndicator0", whiteMat);
        SLRectangle* plane1 = new SLRectangle(SLVec2f(0.005f, 0.0f), SLVec2f(-0.005f, 1.0f), 1, 1, "sizeIndicator1", whiteMat);

        struct indicatorData {
            indicatorData(SLfloat px, SLfloat py, SLfloat pz, SLfloat r, SLfloat s, const SLstring& t)
                : pos(px, py, pz), yRot(r), yScale(s), text(t)
            { }

            SLVec3f pos;
            SLfloat yRot;
            SLfloat yScale;
            SLstring text;
        };
        indicatorData indicators[] = {
                // pos                       y rot    y scale text
            indicatorData( 3.0f, 0.0f, -0.2f,-20.0f,   1.0f,   "1m"),
            indicatorData( 0.7f, 0.0f, -0.8f,  0.0f,   1.1f,   "1.10m"),
            indicatorData(0.05f, 1.1f, -1.0f,  0.0f,  0.18f,   "18cm"),
            indicatorData(-1.2f, 0.0f, -1.0f,  0.0f,   1.8f,   "1.80m"),
            indicatorData(-2.8f, 0.0f,  0.2f, 60.0f,   2.0f,   "2m"),
            indicatorData(-2.0f, 0.0f, -7.0f, 20.0f,   4.0f,   "4m")
        };        

        for (SLint i = 0; i < 6; i++)
        {
            SLNode* sizeIndicator = new SLNode;
            sizeIndicator->addMesh(plane0);
            sizeIndicator->addMesh(plane1);
            //sizeIndicator->scale();
            SLVec3f pos = indicators[i].pos;
            sizeIndicator->translate(pos, TS_world);
            sizeIndicator->scale(1, indicators[i].yScale, 1);
            sizeIndicator->rotate(indicators[i].yRot, 0, 1, 0, TS_world);
        
            SLText* sizeText1M = new SLText(indicators[i].text, SLTexFont::font22);
            sizeText1M->translate(pos.x + 0.05f, pos.y + 0.5f * indicators[i].yScale, pos.z);
            sizeText1M->rotate(indicators[i].yRot, 0, 1, 0, TS_world);
            sizeText1M->scale(0.005f);


            scene->addChild(sizeText1M);
            scene->addChild(sizeIndicator);
        }
        
        scene->addChild(light1);
        scene->addChild(light2);
        scene->addChild(light3);
        scene->addChild(light4);
        scene->addChild(light5);

        _root3D = scene;
    }
    else
    if (SL::currentSceneID == C_sceneRevolver) //..................................................
    {
        name("Revolving Mesh Test w. glass shader");
        _info = "Examples of revolving mesh objects constructed by rotating a 2D curve. The glass shader reflects and refracts the environment map. Try ray tracing.";

        // Test map material
        SLGLTexture* tex1 = new SLGLTexture("Testmap_0512_C.png");
        SLMaterial* mat1 = new SLMaterial("mat1", tex1);

        // floor material
        SLGLTexture* tex2 = new SLGLTexture("wood0_0512_C.jpg");
        SLMaterial* mat2 = new SLMaterial("mat2", tex2);
        mat2->specular(SLCol4f::BLACK);

        // Back wall material
        SLGLTexture* tex3 = new SLGLTexture("bricks1_0256_C.jpg");
        SLMaterial* mat3 = new SLMaterial("mat3", tex3);
        mat3->specular(SLCol4f::BLACK);

        // Left wall material
        SLGLTexture* tex4 = new SLGLTexture("wood2_0512_C.jpg");
        SLMaterial* mat4 = new SLMaterial("mat4", tex4);
        mat4->specular(SLCol4f::BLACK);

        // Glass material
        SLGLTexture* tex5 = new SLGLTexture("wood2_0256_C.jpg", "wood2_0256_C.jpg"
                                            ,"gray_0256_C.jpg", "wood0_0256_C.jpg"
                                            ,"gray_0256_C.jpg", "bricks1_0256_C.jpg");
        SLMaterial* mat5 = new SLMaterial("glass", SLCol4f::BLACK, SLCol4f::WHITE, 255, 0.1f, 0.9f, 1.5f);
        mat5->textures().push_back(tex5);
        SLGLProgram* sp1 = new SLGLGenericProgram("RefractReflect.vert", "RefractReflect.frag");
        mat5->program(sp1);

        // Wine material
        SLMaterial* mat6 = new SLMaterial("wine", SLCol4f(0.4f,0.0f,0.2f), SLCol4f::BLACK, 255, 0.2f, 0.7f, 1.3f);
        mat6->textures().push_back(tex5);
        mat6->program(sp1);

        // camera
        SLCamera* cam1 = new SLCamera();
        cam1->name("cam1");
        cam1->translation(0,1,17);
        cam1->lookAt(0,1,0);
        cam1->focalDist(17);
        cam1->background().colors(SLCol4f(0.7f, 0.7f, 0.7f), SLCol4f(0.2f, 0.2f, 0.2f));
        cam1->setInitialState();

        // light
        SLLightSpot* light1 = new SLLightSpot(0, 4, 0, 0.3f);
        light1->diffuse(SLCol4f(1, 1, 1));
        light1->ambient(SLCol4f(0.2f, 0.2f, 0.2f));
        light1->specular(SLCol4f(1, 1, 1));
        light1->attenuation(1,0,0);
        SLAnimation* anim = SLAnimation::create("light1_anim", 4.0f);
        anim->createEllipticNodeTrack(light1, 6.0f, A_z, 6.0f, A_x);

        // glass 2D polygon definition for revolution
        SLVVec3f revG;
        revG.push_back(SLVec3f(0.00f, 0.00f)); // foot
        revG.push_back(SLVec3f(2.00f, 0.00f));
        revG.push_back(SLVec3f(2.00f, 0.00f));
        revG.push_back(SLVec3f(2.00f, 0.10f));
        revG.push_back(SLVec3f(1.95f, 0.15f));
        revG.push_back(SLVec3f(0.40f, 0.50f)); // stand
        revG.push_back(SLVec3f(0.25f, 0.60f));
        revG.push_back(SLVec3f(0.20f, 0.70f));
        revG.push_back(SLVec3f(0.30f, 3.00f));
        revG.push_back(SLVec3f(0.30f, 3.00f)); // crack
        revG.push_back(SLVec3f(0.20f, 3.10f));
        revG.push_back(SLVec3f(0.20f, 3.10f));
        revG.push_back(SLVec3f(1.20f, 3.90f)); // outer cup
        revG.push_back(SLVec3f(1.60f, 4.30f));
        revG.push_back(SLVec3f(1.95f, 4.80f));
        revG.push_back(SLVec3f(2.15f, 5.40f));
        revG.push_back(SLVec3f(2.20f, 6.20f));
        revG.push_back(SLVec3f(2.10f, 7.10f));
        revG.push_back(SLVec3f(2.05f, 7.15f));
        revG.push_back(SLVec3f(2.00f, 7.10f)); // inner cup
        revG.push_back(SLVec3f(2.05f, 6.00f));
        SLint res = 30*SL::testFactor;
        SLNode* glass = new SLNode(new SLRevolver(revG, SLVec3f(0,1,0), res, true, false, "GlassRev", mat5));
        glass->translate(0.0f,-3.5f, 0.0f, TS_object);

        // wine 2D polyline definition for revolution with two sided material
        SLVVec3f revW;
        revW.push_back(SLVec3f(0.00f, 3.82f));
        revW.push_back(SLVec3f(0.20f, 3.80f));
        revW.push_back(SLVec3f(0.80f, 4.00f));
        revW.push_back(SLVec3f(1.30f, 4.30f));
        revW.push_back(SLVec3f(1.70f, 4.80f));
        revW.push_back(SLVec3f(1.95f, 5.40f));
        revW.push_back(SLVec3f(2.05f, 6.00f));
        SLMesh* wineMesh = new SLRevolver(revW, SLVec3f(0,1,0), res, true, false, "WineRev", mat6);
        wineMesh->matOut = mat5;
        SLNode* wine = new SLNode(wineMesh);
        wine->translate(0.0f,-3.5f, 0.0f, TS_object);

        // wine fluid top
        SLNode* wineTop = new SLNode(new SLDisk(2.05f, -SLVec3f::AXISY, res, false, "WineRevTop", mat6));
        wineTop->translate(0.0f, 2.5f, 0.0f, TS_object);

        // Other revolver objects
        SLNode* sphere = new SLNode(new SLSphere(1,16,16, "sphere", mat1));
        sphere->translate(3,0,0, TS_object);
        SLNode* cylinder = new SLNode(new SLCylinder(0.1f, 7, 3, 16, true, true, "cylinder", mat1));
        cylinder->translate(0,0.5f,0);
        cylinder->rotate(90,-1,0,0);
        cylinder->rotate(30, 0,1,0);
        SLNode* cone = new SLNode(new SLCone(1, 3, 3, 16, true, "cone", mat1));
        cone->translate(-3,-1,0, TS_object);
        cone->rotate(90, -1,0,0);

        // Cube dimensions
        SLfloat pL = -9.0f, pR =  9.0f; // left/right
        SLfloat pB = -3.5f, pT = 14.5f; // bottom/top
        SLfloat pN =  9.0f, pF = -9.0f; // near/far

        //// bottom rectangle
        SLNode* b = new SLNode(new SLRectangle(SLVec2f(pL,-pN), SLVec2f(pR,-pF), 10, 10, "PolygonFloor", mat2));
        b->rotate(90, -1,0,0); b->translate(0,0,pB, TS_object);

        // top rectangle
        SLNode* t = new SLNode(new SLRectangle(SLVec2f(pL,pF), SLVec2f(pR,pN), 10, 10, "top", mat2));
        t->rotate(90, 1,0,0); t->translate(0,0,-pT, TS_object);

        // far rectangle
        SLNode* f = new SLNode(new SLRectangle(SLVec2f(pL,pB), SLVec2f(pR,pT), 10, 10, "far", mat3));
        f->translate(0,0,pF, TS_object);

        // left rectangle
        SLNode* l = new SLNode(new SLRectangle(SLVec2f(-pN,pB), SLVec2f(-pF,pT), 10, 10, "left", mat4));
        l->rotate(90, 0,1,0); l->translate(0,0,pL, TS_object);

        // right rectangle
        SLNode* r = new SLNode(new SLRectangle(SLVec2f(pF,pB), SLVec2f(pN,pT), 10, 10, "right", mat4));
        r->rotate(90, 0,-1,0); r->translate(0,0,-pR, TS_object);

        SLNode* scene = new SLNode;
        scene->addChild(light1);
        scene->addChild(glass);
        scene->addChild(wine);
        scene->addChild(wineTop);
        scene->addChild(sphere);
        scene->addChild(cylinder);
        scene->addChild(cone);
        scene->addChild(b);
        scene->addChild(f);
        scene->addChild(t);
        scene->addChild(l);
        scene->addChild(r);
        scene->addChild(cam1);

        sv->camera(cam1);
        _root3D = scene;
    }
    else
    if (SL::currentSceneID == C_sceneLargeModel) //................................................
    {
        name("Large Model Test");
        _info = "Large Model with 7.2 mio. triangles.";
        
        SLCamera* cam1 = new SLCamera("Camera 1");
        cam1->translation(0,0,600000);
        cam1->lookAt(0,0,0);
        cam1->clipNear(20);
        cam1->clipFar(1000000);
        cam1->background().colors(SLCol4f(0.5f,0.5f,0.5f));
        cam1->setInitialState();

        SLLightSpot* light1 = new SLLightSpot(600000,600000,600000, 1);
        light1->ambient(SLCol4f(1,1,1));
        light1->diffuse(SLCol4f(1,1,1));
        light1->specular(SLCol4f(1,1,1));
        light1->attenuation(1,0,0);

        SLAssimpImporter importer;
        SLNode* largeModel = importer.load("PLY/switzerland.ply", true
                                            //,SLProcess_JoinIdenticalVertices
                                            //|SLProcess_RemoveRedundantMaterials
                                            //|SLProcess_SortByPType
                                            //|SLProcess_FindDegenerates
                                            //|SLProcess_FindInvalidData
                                            //|SLProcess_SplitLargeMeshes
                                           );
        
        SLNode* scene = new SLNode("Scene");
        scene->addChild(light1);
        if (largeModel) 
        {   largeModel->scaleToCenter(100000.0f);
            scene->addChild(largeModel);
        }
        scene->addChild(cam1);

        sv->camera(cam1);
        _root3D = scene;
        
    }
    else
    if (SL::currentSceneID == C_sceneTextureBlend) //..............................................
    {
        name("Blending: Texture Transparency with sorting");
        _info = "Texture map blending with depth sorting. Trees in view frustum are rendered back to front.";

        SLGLTexture* t1 = new SLGLTexture("tree1_1024_C.png",
                                          GL_LINEAR_MIPMAP_LINEAR, GL_LINEAR,
                                          TT_color,
                                          GL_CLAMP_TO_EDGE, GL_CLAMP_TO_EDGE);
        SLGLTexture* t2 = new SLGLTexture("grass0512_C.jpg",
                                          GL_LINEAR_MIPMAP_LINEAR, GL_LINEAR);

        SLMaterial* m1 = new SLMaterial("m1", SLCol4f(1,1,1), SLCol4f(0,0,0), 100);
        SLMaterial* m2 = new SLMaterial("m2", SLCol4f(1,1,1), SLCol4f(0,0,0), 100);
        m1->program(_programs[SP_TextureOnly]);
        m1->textures().push_back(t1);
        m2->textures().push_back(t2);

        SLCamera* cam1 = new SLCamera("Camera 1");
        cam1->translation(0,3,25);
        cam1->lookAt(0,0,10);
        cam1->focalDist(25);
        cam1->background().colors(SLCol4f(0.6f,0.6f,1));
        cam1->setInitialState();

        SLLightSpot* light = new SLLightSpot(0.1f);
        light->translation(5,5,5);
        light->lookAt(0, 0, 0);
        light->attenuation(1,0,0);

        // Build arrays for polygon vertices and texcoords for tree
        SLVVec3f pNW, pSE;
        SLVVec2f tNW, tSE;
        pNW.push_back(SLVec3f( 0, 0,0)); tNW.push_back(SLVec2f(0.5f,0.0f));
        pNW.push_back(SLVec3f( 1, 0,0)); tNW.push_back(SLVec2f(1.0f,0.0f));
        pNW.push_back(SLVec3f( 1, 2,0)); tNW.push_back(SLVec2f(1.0f,1.0f));
        pNW.push_back(SLVec3f( 0, 2,0)); tNW.push_back(SLVec2f(0.5f,1.0f));
        pSE.push_back(SLVec3f(-1, 0,0)); tSE.push_back(SLVec2f(0.0f,0.0f));
        pSE.push_back(SLVec3f( 0, 0,0)); tSE.push_back(SLVec2f(0.5f,0.0f));
        pSE.push_back(SLVec3f( 0, 2,0)); tSE.push_back(SLVec2f(0.5f,1.0f));
        pSE.push_back(SLVec3f(-1, 2,0)); tSE.push_back(SLVec2f(0.0f,1.0f));

        // Build tree out of 4 polygons
        SLNode* p1 = new SLNode(new SLPolygon(pNW, tNW, "Tree+X", m1));
        SLNode* p2 = new SLNode(new SLPolygon(pNW, tNW, "Tree-Z", m1));  p2->rotate(90, 0,1,0);
        SLNode* p3 = new SLNode(new SLPolygon(pSE, tSE, "Tree-X", m1));
        SLNode* p4 = new SLNode(new SLPolygon(pSE, tSE, "Tree+Z", m1));  p4->rotate(90, 0,1,0);

        // Turn face culling off so that we see both sides
        p1->drawBits()->on(SL_DB_CULLOFF);
        p2->drawBits()->on(SL_DB_CULLOFF);
        p3->drawBits()->on(SL_DB_CULLOFF);
        p4->drawBits()->on(SL_DB_CULLOFF);

        // Build tree group
        SLNode* tree = new SLNode("grTree");
        tree->addChild(p1);
        tree->addChild(p2);
        tree->addChild(p3);
        tree->addChild(p4);

        // Build arrays for polygon vertices and texcoords for ground
        SLVVec3f pG;
        SLVVec2f tG;
        SLfloat size = 22.0f * (SLfloat)SL::testFactor;
        pG.push_back(SLVec3f(-size, 0, size)); tG.push_back(SLVec2f( 0, 0));
        pG.push_back(SLVec3f( size, 0, size)); tG.push_back(SLVec2f(30, 0));
        pG.push_back(SLVec3f( size, 0,-size)); tG.push_back(SLVec2f(30,30));
        pG.push_back(SLVec3f(-size, 0,-size)); tG.push_back(SLVec2f( 0,30));

        SLNode* scene = new SLNode("grScene");
        scene->addChild(light);
        scene->addChild(tree);
        scene->addChild(new SLNode(new SLPolygon(pG, tG, "Ground", m2)));

        //create 21*21*21-1 references around the center tree
        SLint res = 10 * SL::testFactor;
        for (SLint iZ=-res; iZ<=res; ++iZ)
        {   for (SLint iX=-res; iX<=res; ++iX)
            {  if (iX!=0 || iZ!=0)
                {   SLNode* t = tree->copyRec();
                    t->translate(float(iX)*2+SL_random(0.7f,1.4f),
                                0,
                                float(iZ)*2+SL_random(0.7f,1.4f), TS_object);
                    t->rotate(SL_random(0, 90), 0,1,0);
                    t->scale(SL_random(0.5f,1.0f));
                    scene->addChild(t);
                }
            }
        }

        scene->addChild(cam1);

        sv->camera(cam1);
        _root3D = scene;
    }
    else
    if (SL::currentSceneID == C_sceneTextureFilter) //.............................................
    {
        name("Texturing: Filter Compare and 3D texture");
        _info = "Texture filters: Bottom: nearest, left: linear, top: linear mipmap, right: anisotropic";
        
        // Create 4 textures with different filter modes
        SLGLTexture* texB = new SLGLTexture("brick0512_C.png"
                                            ,GL_NEAREST
                                            ,GL_NEAREST);
        SLGLTexture* texL = new SLGLTexture("brick0512_C.png"
                                            ,GL_LINEAR
                                            ,GL_LINEAR);
        SLGLTexture* texT = new SLGLTexture("brick0512_C.png"
                                            ,GL_LINEAR_MIPMAP_LINEAR
                                            ,GL_LINEAR);
        SLGLTexture* texR = new SLGLTexture("brick0512_C.png"
                                            ,SL_ANISOTROPY_MAX
                                            ,GL_LINEAR);

        // define materials with textureOnly shader, no light needed
        SLMaterial* matB = new SLMaterial("matB", texB,0,0,0, _programs[SP_TextureOnly]);
        SLMaterial* matL = new SLMaterial("matL", texL,0,0,0, _programs[SP_TextureOnly]);
        SLMaterial* matT = new SLMaterial("matT", texT,0,0,0, _programs[SP_TextureOnly]);
        SLMaterial* matR = new SLMaterial("matR", texR,0,0,0, _programs[SP_TextureOnly]);

        // build polygons for bottom, left, top & right side
        SLVVec3f VB;
        VB.push_back(SLVec3f(-0.5f,-0.5f, 1.0f));
        VB.push_back(SLVec3f( 0.5f,-0.5f, 1.0f));
        VB.push_back(SLVec3f( 0.5f,-0.5f,-2.0f));
        VB.push_back(SLVec3f(-0.5f,-0.5f,-2.0f));
        SLVVec2f T;
        T.push_back(SLVec2f( 0.0f, 2.0f));
        T.push_back(SLVec2f( 0.0f, 0.0f));
        T.push_back(SLVec2f( 6.0f, 0.0f));
        T.push_back(SLVec2f( 6.0f, 2.0f));
        SLNode* polyB = new SLNode(new SLPolygon(VB, T, "PolygonB", matB));

        SLVVec3f VL;
        VL.push_back(SLVec3f(-0.5f, 0.5f, 1.0f));
        VL.push_back(SLVec3f(-0.5f,-0.5f, 1.0f));
        VL.push_back(SLVec3f(-0.5f,-0.5f,-2.0f));
        VL.push_back(SLVec3f(-0.5f, 0.5f,-2.0f));
        SLNode* polyL = new SLNode(new SLPolygon(VL, T, "PolygonL", matL));

        SLVVec3f VT;
        VT.push_back(SLVec3f( 0.5f, 0.5f, 1.0f));
        VT.push_back(SLVec3f(-0.5f, 0.5f, 1.0f));
        VT.push_back(SLVec3f(-0.5f, 0.5f,-2.0f));
        VT.push_back(SLVec3f( 0.5f, 0.5f,-2.0f));
        SLNode* polyT = new SLNode(new SLPolygon(VT, T, "PolygonT", matT));

        SLVVec3f VR;
        VR.push_back(SLVec3f( 0.5f,-0.5f, 1.0f));
        VR.push_back(SLVec3f( 0.5f, 0.5f, 1.0f));
        VR.push_back(SLVec3f( 0.5f, 0.5f,-2.0f));
        VR.push_back(SLVec3f( 0.5f,-0.5f,-2.0f));
        SLNode* polyR = new SLNode(new SLPolygon(VR, T, "PolygonR", matR));

        
        #ifdef SL_GLES2
        // Create 3D textured sphere mesh and node
        SLNode* sphere = new SLNode(new SLSphere(0.2f, 16, 16, "Sphere", matL));
        #else
        // 3D Texture Mapping on a pyramid
        SLVstring tex3DFiles;
        for (SLint i=0; i<256; ++i) tex3DFiles.push_back("Wave_radial10_256C.jpg");
        SLGLTexture* tex3D = new SLGLTexture(tex3DFiles);
        SLGLProgram* spr3D = new SLGLGenericProgram("TextureOnly3D.vert", "TextureOnly3D.frag");
        SLMaterial*  mat3D = new SLMaterial("mat3D", tex3D ,0,0,0, spr3D);

        // Create 3D textured pyramid mesh and node
        SLMesh* pyramid = new SLMesh("Pyramid");
        pyramid->mat = mat3D;
        pyramid->P = {{-1,-1,1},{1,-1,1},{1,-1,-1},{-1,-1,-1},{0,2,0}};
        pyramid->I16 = {0,3,1, 1,3,2, 4,0,1, 4,1,2, 4,2,3, 4,3,0};
        SLNode* pyramidNode = new SLNode(pyramid, "Pyramid");
        pyramidNode->scale(0.2f);
        pyramidNode->translate(0, 0, -3);

        // Create 3D textured sphere mesh and node
        SLNode* sphere = new SLNode(new SLSphere(0.2f, 16, 16, "Sphere", mat3D));
        #endif

        SLCamera* cam1 = new SLCamera("Camera 1");
        cam1->translation(0,0,2.2f);
        cam1->lookAt(0, 0, 0);
        cam1->focalDist(2.2f);
        cam1->background().colors(SLCol4f(0.2f,0.2f,0.2f));
        cam1->setInitialState();

        SLNode* scene = new SLNode();
        scene->addChild(polyB);
        scene->addChild(polyL);
        scene->addChild(polyT);
        scene->addChild(polyR);
        scene->addChild(sphere);
        scene->addChild(cam1);
        #ifndef SL_GLES2
        scene->addChild(pyramidNode);
        #endif
        
        sv->camera(cam1);
        _root3D = scene;
    }
    else
    if (SL::currentSceneID == C_sceneFrustumCull) //...............................................
    {  
        name("Frustum Culling Test");
        _info = "View frustum culling: Only objects in view frustum are rendered. You can turn view culling off in the render flags.";

        // create texture
        SLGLTexture* tex = new SLGLTexture("earth1024_C.jpg");
        SLMaterial* mat1 = new SLMaterial("mat1", tex);

        SLCamera* cam1 = new SLCamera("Camera 1");
        cam1->clipNear(0.1f);
        cam1->clipFar(100);
        cam1->translation(0,0,1);
        cam1->lookAt(0, 0, 0);
        cam1->focalDist(5);
        cam1->background().colors(SLCol4f(0.1f,0.1f,0.1f));
        cam1->setInitialState();

        SLLightSpot* light1 = new SLLightSpot(10, 10, 10, 0.3f);
        light1->ambient(SLCol4f(0.2f, 0.2f, 0.2f));
        light1->diffuse(SLCol4f(0.8f, 0.8f, 0.8f));
        light1->specular(SLCol4f(1, 1, 1));
        light1->attenuation(1,0,0);

        SLNode* scene = new SLNode;
        scene->addChild(cam1);
        scene->addChild(light1);

        // add one single sphere in the center
        SLint res = 16 * SL::testFactor;
        SLNode* sphere = new SLNode(new SLSphere(0.15f, res, res, "mySphere", mat1));
        scene->addChild(sphere);

        // create spheres around the center sphere
        SLint size = 10 * SL::testFactor;
        for (SLint iZ=-size; iZ<=size; ++iZ)
        {   for (SLint iY=-size; iY<=size; ++iY)
            {   for (SLint iX=-size; iX<=size; ++iX)
                {   if (iX!=0 || iY!=0 || iZ !=0)
                    {
                        SLNode* s = sphere->copyRec();
                        s->translate(float(iX), float(iY), float(iZ), TS_object);
                        scene->addChild(s);
                    }
                }
            }
        }

        SLint num = size + size + 1;
        if (SL::noTestIsRunning())
            SL_LOG("Triangles on GPU: %d\n", res*res*2*num*num*num);

        sv->camera(cam1);
        sv->waitEvents(false);
        _root3D = scene;
    }
    else
    if (SL::currentSceneID == C_scene2Dand3DText) //...............................................
    {  
        name("2D and 3D Text Test");
        _info = "All 3D objects are in the _root3D scene and the center text is in the _root2D scene and rendered in orthographic projection in screen space.";

        SLMaterial* m1 = new SLMaterial("m1", SLCol4f::RED);

        SLCamera* cam1 = new SLCamera("Camera 1");
        cam1->clipNear(0.1f);
        cam1->clipFar(100);
        cam1->translation(0,0,5);
        cam1->lookAt(0, 0, 0);
        cam1->focalDist(5);
        cam1->background().colors(SLCol4f(0.1f,0.1f,0.1f));
        cam1->setInitialState();

        SLLightSpot* light1 = new SLLightSpot(10, 10, 10, 0.3f);
        light1->ambient(SLCol4f(0.2f, 0.2f, 0.2f));
        light1->diffuse(SLCol4f(0.8f, 0.8f, 0.8f));
        light1->specular(SLCol4f(1, 1, 1));
        light1->attenuation(1,0,0);

        // Because all text objects get their sizes in pixels we have to scale them down
        SLfloat scale = 0.01f;
        SLstring txt = "This is text in 3D with font07";
        SLVec2f size = SLTexFont::font07->calcTextSize(txt);
        SLNode* t07 = new SLText(txt, SLTexFont::font07);
        t07->translate(-size.x*0.5f * scale, 1.0f, 0);
        t07->scale(scale);

        txt = "This is text in 3D with font09";
        size = SLTexFont::font09->calcTextSize(txt);
        SLNode* t09 = new SLText(txt, SLTexFont::font09);
        t09->translate(-size.x*0.5f * scale, 0.8f, 0);
        t09->scale(scale);

        txt = "This is text in 3D with font12";
        size = SLTexFont::font12->calcTextSize(txt);
        SLNode* t12 = new SLText(txt, SLTexFont::font12);
        t12->translate(-size.x*0.5f * scale, 0.6f, 0);
        t12->scale(scale);

        txt = "This is text in 3D with font20";
        size = SLTexFont::font20->calcTextSize(txt);
        SLNode* t20 = new SLText(txt, SLTexFont::font20);
        t20->translate(-size.x*0.5f * scale, -0.8f, 0);
        t20->scale(scale);

        txt = "This is text in 3D with font22";
        size = SLTexFont::font22->calcTextSize(txt);
        SLNode* t22 = new SLText(txt, SLTexFont::font22);
        t22->translate(-size.x*0.5f * scale, -1.2f, 0);
        t22->scale(scale);

        // Now create 2D text but don't scale it (all sizes in pixels)
        txt = "This is text in 2D with font16";
        size = SLTexFont::font16->calcTextSize(txt);
        SLNode* t2D16 = new SLText(txt, SLTexFont::font16);
        t2D16->translate(-size.x*0.5f, 0, 0);

        // Assemble 3D scene as usual with camera and light
        SLNode* scene3D = new SLNode("root3D");
        scene3D->addChild(cam1);
        scene3D->addChild(light1);
        scene3D->addChild(new SLNode(new SLSphere(0.5f,32,32,"Sphere",m1)));
        scene3D->addChild(t07);
        scene3D->addChild(t09);
        scene3D->addChild(t12);
        scene3D->addChild(t20);
        scene3D->addChild(t22);

        // Assemble 2D scene
        SLNode* scene2D = new SLNode("root2D");;
        scene2D->addChild(t2D16);

        sv->camera(cam1);
        sv->waitEvents(true);

        _root3D = scene3D;
        _root2D = scene2D;
    }
    else
    if (SL::currentSceneID == C_sceneMassiveData) //...............................................
    {
        name("Massive Data Test");
        _info = "No data is shared on the GPU. Check Memory consumption.";

        SLCamera* cam1 = new SLCamera("Camera 1");
        cam1->clipNear(0.1f);
        cam1->clipFar(100);
        cam1->translation(0,0,50);
        cam1->lookAt(0, 0, 0);
        cam1->focalDist(5);
        cam1->background().colors(SLCol4f(0.1f,0.1f,0.1f));
        cam1->setInitialState();

        SLLightSpot* light1 = new SLLightSpot(10, 10, 10, 0.3f);
        light1->ambient(SLCol4f(0.2f, 0.2f, 0.2f));
        light1->diffuse(SLCol4f(0.8f, 0.8f, 0.8f));
        light1->specular(SLCol4f(1, 1, 1));
        light1->attenuation(1,0,0);

        SLNode* scene = new SLNode;
        scene->addChild(cam1);
        scene->addChild(light1);

        // Create shader program with 4 uniforms
        SLGLProgram* sp = new SLGLGenericProgram("BumpNormal.vert", "BumpNormalParallax.frag");
        SLGLUniform1f* scale = new SLGLUniform1f(UT_const, "u_scale", 0.01f, 0.002f, 0, 1, (SLKey)'X');
        SLGLUniform1f* offset = new SLGLUniform1f(UT_const, "u_offset", 0.01f, 0.002f,-1, 1, (SLKey)'O');
        _eventHandlers.push_back(scale);
        _eventHandlers.push_back(offset);
        sp->addUniform1f(scale);
        sp->addUniform1f(offset);

        // create new materials for every sphere
        SLGLTexture* texC = new SLGLTexture("earth2048_C.jpg"); // color map
        SLGLTexture* texN = new SLGLTexture("earth2048_N.jpg"); // normal map
        SLMaterial*  mat  = new SLMaterial("mat1", texC, texN, 0, 0, sp);


        // create spheres around the center sphere
        SLint size = 8;
        for (SLint iZ=-size; iZ<=size; ++iZ)
        {   for (SLint iY=-size; iY<=size; ++iY)
            {   for (SLint iX=-size; iX<=size; ++iX)
                {
                    // add one single sphere in the center
                    SLint res = 30 * SL::testFactor;
                    SLSphere* earth = new SLSphere(0.3f, res, res, "earth", mat);
                    SLNode* sphere = new SLNode(earth);
                    sphere->translate(float(iX), float(iY), float(iZ), TS_object);
                    scene->addChild(sphere);
                }
            }
        }

        sv->camera(cam1);
        sv->waitEvents(false);
        _root3D = scene;
    }
    else
    if (SL::currentSceneID == C_scenePointClouds) //...............................................
    {
        name("Point Clouds Test");
        _info = "Point Clouds with normal and uniform distribution";

        SLCamera* cam1 = new SLCamera("Camera 1");
        cam1->clipNear(0.1f);
        cam1->clipFar(100);
        cam1->translation(0,0,15);
        cam1->lookAt(0, 0, 0);
        cam1->focalDist(5);
        cam1->background().colors(SLCol4f(0.1f,0.1f,0.1f));
        cam1->setInitialState();

        SLLightSpot* light1 = new SLLightSpot(10, 10, 10, 0.3f);
        light1->ambient(SLCol4f(0.2f, 0.2f, 0.2f));
        light1->diffuse(SLCol4f(0.8f, 0.8f, 0.8f));
        light1->specular(SLCol4f(1, 1, 1));
        light1->attenuation(1,0,0);

        SLMaterial* pcMat1 = new SLMaterial("Red", SLCol4f::RED);
        pcMat1->program(new SLGLGenericProgram("ColorUniformPoint.vert", "Color.frag"));
        pcMat1->program()->addUniform1f(new SLGLUniform1f(UT_const, "u_pointSize", 3.0f));
        SLRnd3fNormal rndN(SLVec3f(0,0,0), SLVec3f(5,2,1));
        SLNode* pc1 = new SLNode(new SLPoints(1000, rndN, "PC1", pcMat1));
        pc1->translate(-5,0,0);

        SLMaterial* pcMat2 = new SLMaterial("Green", SLCol4f::GREEN);
        pcMat2->program(new SLGLGenericProgram("ColorUniform.vert", "Color.frag"));
        SLRnd3fUniform rndU(SLVec3f(0,0,0), SLVec3f(2,3,5));
        SLNode* pc2 = new SLNode(new SLPoints(1000, rndU, "PC2", pcMat2));
        pc2->translate(5,0,0);

        SLNode* scene = new SLNode("scene");
        scene->addChild(cam1);
        scene->addChild(light1);
        scene->addChild(pc1);
        scene->addChild(pc2);

        sv->camera(cam1);
        sv->waitEvents(false);
        _root3D = scene;
    }
    else
    if (SL::currentSceneID == C_sceneShaderPerPixelBlinn ||
        SL::currentSceneID == C_sceneShaderPerVertexBlinn) //......................................
    {
        SLMaterial* m1;

        if (SL::currentSceneID == C_sceneShaderPerPixelBlinn)
        {   name("Blinn-Phong per pixel lighting");
            _info = "Per-pixel lighting with Blinn-Phong lightmodel. The reflection of 5 light sources is calculated per pixel.";
            m1 = new SLMaterial("m1", 0,0,0,0, _programs[SP_perPixBlinn]);
        } else
        {   name("Blinn-Phong per vertex lighting");
            _info = "Per-vertex lighting with Blinn-Phong lightmodel. The reflection of 5 light sources is calculated per vertex.";
            m1 = new SLMaterial("m1", 0,0,0,0);
        }

        m1->shininess(500);

        // Base root group node for the scene
        SLNode* scene = new SLNode;

        SLCamera* cam1 = new SLCamera("Camera 1");
        cam1->translation(0,1,8);
        cam1->lookAt(0,1,0);
        cam1->focalDist(8);
        cam1->background().colors(SLCol4f(0.1f,0.1f,0.1f));
        cam1->setInitialState();
        scene->addChild(cam1);

        // Define 5 light sources
        // A rectangluar wight light on top
        SLLightRect* light0 = new SLLightRect(2.0f,1.0f);
        light0->ambient(SLCol4f(0,0,0));
        light0->diffuse(SLCol4f(1,1,1));
        light0->translation(0,3,0);
        light0->lookAt(0,0,0, 0,0,-1);
        light0->attenuation(0,0,1);
        scene->addChild(light0);

        // A red point light from from front left
        SLLightSpot* light1 = new SLLightSpot(0.1f);
        light1->ambient(SLCol4f(0,0,0));
        light1->diffuse(SLCol4f(1,0,0));
        light1->specular(SLCol4f(1,0,0));
        light1->translation(0, 0, 2);
        light1->lookAt(0, 0, 0);
        light1->attenuation(0,0,1);
        scene->addChild(light1);

        // A green spot light with 40 deg. spot angle from front right
        //SLLightSpot* light2 = new SLLightSpot(0.1f, 20.0f, true);
        //light2->ambient(SLCol4f(0,0,0));
        //light2->diffuse(SLCol4f(0,1,0));
        //light2->specular(SLCol4f(0,1,0));
        //light2->translation(1.5f, 1.5f, 1.5f);
        //light2->lookAt(0, 0, 0);
        //light2->attenuation(0,0,1);
        //scene->addChild(light2);

        // A green spot head light with 40 deg. spot angle from front right
        SLLightSpot* light2 = new SLLightSpot(0.1f, 20.0f, true);
        light2->ambient(SLCol4f(0,0,0));
        light2->diffuse(SLCol4f(0,1,0));
        light2->specular(SLCol4f(0,1,0));
        light2->translation(1.5f, 0.5f, -6.5f);
        light2->lookAt(0.5f,-0.5f, -7.5f);
        light2->attenuation(0,0,1);
        cam1->addChild(light2);
        
        // A blue spot light with 40 deg. spot angle from front left
        SLLightSpot* light3 = new SLLightSpot(0.1f, 20.0f, true);
        light3->ambient(SLCol4f(0,0,0));
        light3->diffuse(SLCol4f(0,0,1));
        light3->specular(SLCol4f(0,0,1));
        light3->translation(-1.5f, 1.5f, 1.5f);
        light3->lookAt(0, 0, 0);
        light3->attenuation(0,0,1);
        scene->addChild(light3);

        // A yellow directional light from the back-bottom
        SLLightDirect* light4 = new SLLightDirect();
        light4->ambient(SLCol4f(0,0,0));
        light4->diffuse(SLCol4f(1,1,0));
        light4->specular(SLCol4f(1,1,0));
        light4->translation(-1.5f, -1.5f, -1.5f);
        light4->lookAt(0, 0, 0);
        scene->addChild(light4);

        // Add some meshes to be lighted
        scene->addChild(new SLNode(new SLSpheric(1.0f, 0.0f, 180.0f, 20, 20, "Sphere", m1)));
        scene->addChild(new SLNode(new SLBox(1,-1,-1, 2,1,1, "Box", m1)));

        sv->camera(cam1);
        _root3D = scene;
    }
    else
    if (SL::currentSceneID == C_sceneShaderPerPixelCookTorrance) //................................
    {
        name("Cook-Torrance per pixel lighting");
       _info = "Cook-Torrance light model. Left-Right: roughness 0.05-1, Top-Down: metallic: 1-0. The center sphere has roughness and metallic encoded in textures.";

        // Base root group node for the scene
        SLNode* scene = new SLNode;

        SLCamera* cam1 = new SLCamera("Camera 1");
        cam1->translation(0,0,28);
        cam1->lookAt(0,0,0);
        cam1->background().colors(SLCol4f(0.2f,0.2f,0.2f));
        cam1->setInitialState();
        scene->addChild(cam1);

        // Create spheres and materials with roughness & metallic values between 0 and 1
        const SLint nrRows = 7;
        const SLint nrCols = 7;
        SLfloat spacing = 2.5f;
        SLfloat maxX = (nrCols / 2) * spacing;
        SLfloat maxY = (nrRows / 2) * spacing;
        SLfloat deltaR = 1.0f / (float)(nrRows-1);
        SLfloat deltaM = 1.0f / (float)(nrCols-1);

        SLMaterial* mat[nrRows * nrCols];
        SLint i=0;
        SLfloat y = -maxY;
        for (SLint m=0; m<nrRows; ++m)
        {
            SLfloat x = -maxX;
            for (SLint r=0; r<nrCols; ++r)
            {
                if (m == nrRows/2 && r == nrCols/2)
                {
                    // The center sphere has roughness and metallic encoded in textures
                    mat[i] = new SLMaterial("CookTorranceMatTex",
                                            new SLGLTexture("rusty-metal_2048C.png"),
                                            new SLGLTexture("rusty-metal_2048N.png"),
                                            new SLGLTexture("rusty-metal_2048M.png"),
                                            new SLGLTexture("rusty-metal_2048R.png"),
                                            _programs[SP_perPixCookTorranceTex]);
                } else
                {
                    // Cook-Torrance material without textures
                    mat[i] = new SLMaterial("CookTorranceMat",
                                            SLCol4f::RED*0.5f,
                                            SL_clamp((float)r*deltaR, 0.05f, 1.0f),
                                            (float)m*deltaM);
                }

                SLNode* node = new SLNode(new SLSpheric(1.0f, 0.0f, 180.0f, 32, 32, "Sphere", mat[i]));
                node->translate(x,y,0);
                scene->addChild(node);
                x += spacing;
                i++;
            }
            y += spacing;
        }

        // Add 4 point light
        SLLightSpot* light1 = new SLLightSpot(-maxX, maxY, maxY, 0.1f, 180.0f, 0.0f, 300, 300); light1->attenuation(0,0,1);
        SLLightSpot* light2 = new SLLightSpot( maxX, maxY, maxY, 0.1f, 180.0f, 0.0f, 300, 300); light2->attenuation(0,0,1);
        SLLightSpot* light3 = new SLLightSpot(-maxX,-maxY, maxY, 0.1f, 180.0f, 0.0f, 300, 300); light3->attenuation(0,0,1);
        SLLightSpot* light4 = new SLLightSpot( maxX,-maxY, maxY, 0.1f, 180.0f, 0.0f, 300, 300); light4->attenuation(0,0,1);
        scene->addChild(light1);
        scene->addChild(light2);
        scene->addChild(light3);
        scene->addChild(light4);

        sv->camera(cam1);
        _root3D = scene;
    }
    else
    if (SL::currentSceneID == C_sceneShaderPerVertexWave) //.......................................
    {
        name("Wave Shader");
        _info = "Vertex Shader with wave displacment.";
        if (SL::noTestIsRunning())
            SL_LOG("Use H-Key to increment (decrement w. shift) the wave height.\n\n");

        SLCamera* cam1 = new SLCamera("Camera 1");
        cam1->translation(0,3,8);
        cam1->lookAt(0, 0, 0);
        cam1->focalDist(8);
        cam1->background().colors(SLCol4f(0.1f,0.4f,0.8f));
        cam1->setInitialState();

        // Create generic shader program with 4 custom uniforms
        SLGLProgram* sp = new SLGLGenericProgram("Wave.vert", "Wave.frag");
        SLGLUniform1f* u_h = new SLGLUniform1f(UT_const, "u_h", 0.1f, 0.05f, 0.0f, 0.5f, (SLKey)'H');
        _eventHandlers.push_back(u_h);
        sp->addUniform1f(u_h);
        sp->addUniform1f(new SLGLUniform1f(UT_inc,    "u_t", 0.0f, 0.06f));
        sp->addUniform1f(new SLGLUniform1f(UT_const,  "u_a", 2.5f));
        sp->addUniform1f(new SLGLUniform1f(UT_incDec, "u_b", 2.2f, 0.01f, 2.0f, 2.5f));

        // Create materials
        SLMaterial* matWater = new SLMaterial("matWater", SLCol4f(0.45f,0.65f,0.70f),
                                                          SLCol4f::WHITE, 300);
        matWater->program(sp);
        SLMaterial* matRed  = new SLMaterial("matRed", SLCol4f(1.00f,0.00f,0.00f));

        // water rectangle in the y=0 plane
        SLNode* wave = new SLNode(new SLRectangle(SLVec2f(-SL_PI,-SL_PI), SLVec2f( SL_PI, SL_PI),
                                                    40*SL::testFactor, 40*SL::testFactor, "WaterRect", matWater));
        wave->rotate(90, -1,0,0);

        SLLightSpot* light0 = new SLLightSpot();
        light0->ambient(SLCol4f(0,0,0));
        light0->diffuse(SLCol4f(1,1,1));
        light0->translate(0,4,-4, TS_object);
        light0->attenuation(1,0,0);

        SLNode* scene = new SLNode;
        scene->addChild(light0);
        scene->addChild(wave);
        scene->addChild(new SLNode(new SLSphere(1, 32*SL::testFactor, 32*SL::testFactor, "Red Sphere", matRed)));
        scene->addChild(cam1);

        sv->camera(cam1);
        _root3D = scene;
        sv->waitEvents(false);
    }
    else
    if (SL::currentSceneID == C_sceneShaderWater) //...............................................
    {
        name("Water Shader");
        _info = "Water Shader with reflection & refraction mapping.";
        if (SL::noTestIsRunning())
            SL_LOG("Use H-Key to increment (decrement w. shift) the wave height.\n\n");

        SLCamera* cam1 = new SLCamera("Camera 1");
        cam1->translation(0,3,8);
        cam1->lookAt(0, 0, 0);
        cam1->focalDist(8);
        cam1->background().colors(SLCol4f(0.1f,0.4f,0.8f));
        cam1->setInitialState();

        // create texture
        SLGLTexture* tex1 = new SLGLTexture("Pool+X0512_C.png","Pool-X0512_C.png"
                                           ,"Pool+Y0512_C.png","Pool-Y0512_C.png"
                                           ,"Pool+Z0512_C.png","Pool-Z0512_C.png");
        SLGLTexture* tex2 = new SLGLTexture("tile1_0256_C.jpg");

        // Create generic shader program with 4 custom uniforms
        SLGLProgram* sp = new SLGLGenericProgram("WaveRefractReflect.vert",
                                                 "RefractReflect.frag");
        SLGLUniform1f* u_h = new SLGLUniform1f(UT_const, "u_h", 0.1f, 0.05f, 0.0f, 0.5f, (SLKey)'H');
        _eventHandlers.push_back(u_h);
        sp->addUniform1f(u_h);
        sp->addUniform1f(new SLGLUniform1f(UT_inc,    "u_t", 0.0f, 0.06f));
        sp->addUniform1f(new SLGLUniform1f(UT_const,  "u_a", 2.5f));
        sp->addUniform1f(new SLGLUniform1f(UT_incDec, "u_b", 2.2f, 0.01f, 2.0f, 2.5f));

        // Create materials
        SLMaterial* matWater = new SLMaterial("matWater", SLCol4f(0.45f,0.65f,0.70f),
                                                          SLCol4f::WHITE, 100, 0.1f, 0.9f, 1.5f);
        matWater->program(sp);
        matWater->textures().push_back(tex1);
        SLMaterial* matRed  = new SLMaterial("matRed", SLCol4f(1.00f,0.00f,0.00f));
        SLMaterial* matTile = new SLMaterial("matTile");
        matTile->textures().push_back(tex2);

        // water rectangle in the y=0 plane
        SLNode* rect = new SLNode(new SLRectangle(SLVec2f(-SL_PI,-SL_PI), 
                                                  SLVec2f( SL_PI, SL_PI),
                                                  40*SL::testFactor, 40*SL::testFactor, "WaterRect", matWater));
        rect->rotate(90, -1,0,0);

        // Pool rectangles
        SLint res = 10 * SL::testFactor;
        SLNode* rectF = new SLNode(new SLRectangle(SLVec2f(-SL_PI,-SL_PI/6), SLVec2f( SL_PI, SL_PI/6),
                                                   SLVec2f(0,0), SLVec2f(10, 2.5f), res, res, "rectF", matTile));
        SLNode* rectN = new SLNode(new SLRectangle(SLVec2f(-SL_PI,-SL_PI/6), SLVec2f( SL_PI, SL_PI/6),
                                                   SLVec2f(0,0), SLVec2f(10, 2.5f), res, res, "rectN", matTile));
        SLNode* rectL = new SLNode(new SLRectangle(SLVec2f(-SL_PI,-SL_PI/6), SLVec2f( SL_PI, SL_PI/6),
                                                   SLVec2f(0,0), SLVec2f(10, 2.5f), res, res, "rectL", matTile));
        SLNode* rectR = new SLNode(new SLRectangle(SLVec2f(-SL_PI,-SL_PI/6), SLVec2f( SL_PI, SL_PI/6),
                                                   SLVec2f(0,0), SLVec2f(10, 2.5f), res, res, "rectR", matTile));
        SLNode* rectB = new SLNode(new SLRectangle(SLVec2f(-SL_PI,-SL_PI  ), SLVec2f( SL_PI, SL_PI  ),
                                                   SLVec2f(0,0), SLVec2f(10, 10  ), res, res, "rectB", matTile));
        rectF->translate(0,0,-SL_PI, TS_object);
        rectL->rotate( 90, 0,1,0); rectL->translate(0,0,-SL_PI, TS_object);
        rectN->rotate(180, 0,1,0); rectN->translate(0,0,-SL_PI, TS_object);
        rectR->rotate(270, 0,1,0); rectR->translate(0,0,-SL_PI, TS_object);
        rectB->rotate( 90,-1,0,0); rectB->translate(0,0,-SL_PI/6, TS_object);

        SLLightSpot* light0 = new SLLightSpot();
        light0->ambient(SLCol4f(0,0,0));
        light0->diffuse(SLCol4f(1,1,1));
        light0->translate(0,4,-4, TS_object);
        light0->attenuation(1,0,0);

        SLNode* scene = new SLNode;
        scene->addChild(light0);
        scene->addChild(rectF);
        scene->addChild(rectL);
        scene->addChild(rectN);
        scene->addChild(rectR);
        scene->addChild(rectB);
        scene->addChild(rect);
        scene->addChild(new SLNode(new SLSphere(1, 32, 32, "Red Sphere", matRed)));
        scene->addChild(cam1);

        sv->camera(cam1);
        _root3D = scene;
        sv->waitEvents(false);
    }
    else
    if (SL::currentSceneID == C_sceneShaderBumpNormal) //..........................................
    {
        name("Normal Map Bump Mapping");
        _info = "Normal map bump mapping combined with a per pixel spot lighting.";

        // Create textures
        SLGLTexture* texC = new SLGLTexture("brickwall0512_C.jpg");
        SLGLTexture* texN = new SLGLTexture("brickwall0512_N.jpg");

        // Create materials
        SLMaterial* m1 = new SLMaterial("m1", texC, texN, 0, 0, _programs[SP_bumpNormal]);

        SLCamera* cam1 = new SLCamera("Camera 1");
        cam1->translation(0,0,20);
        cam1->lookAt(0, 0, 0);
        cam1->focalDist(20);
        cam1->background().colors(SLCol4f(0.5f,0.5f,0.5f));
        cam1->setInitialState();

        SLLightSpot* light1 = new SLLightSpot(0.3f);
        light1->ambient(SLCol4f(0.1f, 0.1f, 0.1f));
        light1->diffuse(SLCol4f(1, 1, 1));
        light1->specular(SLCol4f(1, 1, 1));
        light1->attenuation(1,0,0);
        light1->translation(0,0,5);
        light1->lookAt(0, 0, 0);
        light1->spotCutOffDEG(40);

        SLAnimation* anim = SLAnimation::create("light1_anim", 2.0f);
        anim->createEllipticNodeTrack(light1, 2.0f, A_x, 2.0f, A_Y);

        SLNode* scene = new SLNode;
        scene->addChild(light1);
        scene->addChild(new SLNode(new SLRectangle(SLVec2f(-5,-5),SLVec2f(5,5),1,1,"Rect", m1)));
        scene->addChild(cam1);

        sv->camera(cam1);
        _root3D = scene;
    }
    else
    if (SL::currentSceneID == C_sceneShaderBumpParallax) //........................................
    {
        name("Parallax Bump Mapping");
        if (SL::noTestIsRunning())
        {   SL_LOG("Demo application for parallax bump mapping.\n");
            SL_LOG("Use S-Key to increment (decrement w. shift) parallax scale.\n");
            SL_LOG("Use O-Key to increment (decrement w. shift) parallax offset.\n\n");
        }
        _info = "Normal map parallax mapping.";

        // Create shader program with 4 uniforms
        SLGLProgram* sp = new SLGLGenericProgram("BumpNormal.vert", "BumpNormalParallax.frag");
        SLGLUniform1f* scale = new SLGLUniform1f(UT_const, "u_scale", 0.04f, 0.002f, 0, 1, (SLKey)'X');
        SLGLUniform1f* offset = new SLGLUniform1f(UT_const, "u_offset", -0.03f, 0.002f,-1, 1, (SLKey)'O');
        _eventHandlers.push_back(scale);
        _eventHandlers.push_back(offset);
        sp->addUniform1f(scale);
        sp->addUniform1f(offset);

        // Create textures
        SLGLTexture* texC = new SLGLTexture("brickwall0512_C.jpg");
        SLGLTexture* texN = new SLGLTexture("brickwall0512_N.jpg");
        SLGLTexture* texH = new SLGLTexture("brickwall0512_H.jpg");

        // Create materials
        SLMaterial* m1 = new SLMaterial("mat1", texC, texN, texH, 0, sp);

        SLCamera* cam1 = new SLCamera("Camera 1");
        cam1->translation(0,0,20);
        cam1->lookAt(0, 0, 0);
        cam1->focalDist(20);
        cam1->background().colors(SLCol4f(0.5f,0.5f,0.5f));
        cam1->setInitialState();

        SLLightSpot* light1 = new SLLightSpot(0.3f);
        light1->ambient(SLCol4f(0.1f, 0.1f, 0.1f));
        light1->diffuse(SLCol4f(1, 1, 1));
        light1->specular(SLCol4f(1, 1, 1));
        light1->attenuation(1,0,0);
        light1->translation(0,0,5);
        light1->lookAt(0, 0, 0);
        light1->spotCutOffDEG(50);

        SLAnimation* anim = SLAnimation::create("light1_anim", 2.0f);
        anim->createEllipticNodeTrack(light1, 2.0f, A_x, 2.0f, A_Y);

        SLNode* scene = new SLNode;
        scene->addChild(light1);
        scene->addChild(new SLNode(new SLRectangle(SLVec2f(-5,-5),SLVec2f(5,5),1,1,"Rect", m1)));
        scene->addChild(cam1);

        sv->camera(cam1);
        _root3D = scene;
    }
    else
    if (SL::currentSceneID == C_sceneShaderSkyBox) //..............................................
    {
        // Set scene name and info string
        name("Sky Box Texture Example");
        _info = "Sky box cube with cubemap skybox shader";

        // Create textures and materials
        SLGLTexture* cubeMap = new SLGLTexture("mountain_lake+X1024_C.jpg","mountain_lake-X1024_C.jpg"
                                              ,"mountain_lake+Y1024_C.jpg","mountain_lake-Y1024_C.jpg"
                                              ,"mountain_lake+Z1024_C.jpg","mountain_lake-Z1024_C.jpg");
        SLMaterial* matCubeMap = new SLMaterial("matCubeMap");
        matCubeMap->textures().push_back(cubeMap);
        SLGLProgram* sp = new SLGLGenericProgram("SkyBox.vert", "SkyBox.frag");
        sp->addUniform1f(new SLGLUniform1f(UT_const, "u_centerX", 0.0f));
        sp->addUniform1f(new SLGLUniform1f(UT_const, "u_centerY", 0.0f));
        sp->addUniform1f(new SLGLUniform1f(UT_const, "u_centerZ", 0.0f));
        matCubeMap->program(sp);

        // Create a scene group node
        SLNode* scene = new SLNode("scene node");

        // Create camera in the center
        SLCamera* cam1 = new SLCamera("Camera 1");
        cam1->translation(0,0,0);
        cam1->lookAt(0, 0, -1);
        cam1->background().colors(SLCol4f(0.5f,0.5f,0.5f));
        cam1->setInitialState();
        scene->addChild(cam1);

        // Create a light source node
        SLLightSpot* light1 = new SLLightSpot(0.3f);
        light1->translation(0,0,5);
        light1->lookAt(0,0,0);
        light1->name("light node");
        scene->addChild(light1);

        SLNode* boxNode = new SLNode(new SLBox(10,10,10, -10,-10,-10, "box", matCubeMap));
        scene->addChild(boxNode);

        sv->camera(cam1);

        // pass the scene group as root node
        _root3D = scene;

        // Save energy
        sv->waitEvents(true);
    }
    else
    if (SL::currentSceneID == C_sceneShaderEarth) //...............................................
    {
        name("Earth Shader from Markus Knecht");
        if (SL::noTestIsRunning())
        {   SL_LOG("Earth Shader from Markus Knecht\n");
            SL_LOG("Use (SHIFT) & key Y to change scale of the parallax mapping\n");
            SL_LOG("Use (SHIFT) & key X to change bias of the parallax mapping\n");
            SL_LOG("Use (SHIFT) & key C to change cloud height\n");
        }
        _info = "Complex earth shader with 7 textures: daycolor, nightcolor, normal, height & gloss map of earth, color & alphamap of clouds";

        // Create shader program with 4 uniforms
        SLGLProgram* sp = new SLGLGenericProgram("BumpNormal.vert", "BumpNormalEarth.frag");
        SLGLUniform1f* scale = new SLGLUniform1f(UT_const, "u_scale", 0.02f, 0.002f, 0, 1, (SLKey)'X');
        SLGLUniform1f* offset = new SLGLUniform1f(UT_const, "u_offset", -0.02f, 0.002f,-1, 1, (SLKey)'O');
        _eventHandlers.push_back(scale);
        _eventHandlers.push_back(offset);
        sp->addUniform1f(scale);
        sp->addUniform1f(offset);

        // Create textures
        #ifndef SL_GLES2
        SLGLTexture* texC   = new SLGLTexture("earth2048_C.jpg"); // color map
        SLGLTexture* texN   = new SLGLTexture("earth2048_N.jpg"); // normal map
        SLGLTexture* texH   = new SLGLTexture("earth2048_H.jpg"); // height map
        SLGLTexture* texG   = new SLGLTexture("earth2048_G.jpg"); // gloss map
        SLGLTexture* texNC  = new SLGLTexture("earthNight2048_C.jpg"); // night color  map
        #else
        SLGLTexture* texC   = new SLGLTexture("earth1024_C.jpg"); // color map
        SLGLTexture* texN   = new SLGLTexture("earth1024_N.jpg"); // normal map
        SLGLTexture* texH   = new SLGLTexture("earth1024_H.jpg"); // height map
        SLGLTexture* texG   = new SLGLTexture("earth1024_G.jpg"); // gloss map
        SLGLTexture* texNC  = new SLGLTexture("earthNight1024_C.jpg"); // night color  map
        #endif
        SLGLTexture* texClC = new SLGLTexture("earthCloud1024_C.jpg"); // cloud color map
        SLGLTexture* texClA = new SLGLTexture("earthCloud1024_A.jpg"); // cloud alpha map

        // Create materials
        SLMaterial* matEarth = new SLMaterial("matEarth", texC, texN, texH, texG, sp);
        matEarth->textures().push_back(texClC);
        matEarth->textures().push_back(texClA);
        matEarth->textures().push_back(texNC);
        matEarth->shininess(4000);
        matEarth->program(sp);

        SLCamera* cam1 = new SLCamera("Camera 1");
        cam1->translation(0,0,4);
        cam1->lookAt(0, 0, 0);
        cam1->focalDist(4);
        cam1->background().colors(SLCol4f(0,0,0));
        cam1->setInitialState();

        SLLightSpot* sun = new SLLightSpot();
        sun->ambient(SLCol4f(0,0,0));
        sun->diffuse(SLCol4f(1,1,1));
        sun->specular(SLCol4f(0.2f,0.2f,0.2f));
        sun->attenuation(1,0,0);
        
        SLAnimation* anim = SLAnimation::create("light1_anim", 24.0f);
        anim->createEllipticNodeTrack(sun, 50.0f, A_x, 50.0f, A_z);

        SLint res = 30*SL::testFactor;
        SLNode* earth = new SLNode(new SLSphere(1, res, res, "Earth", matEarth));
        earth->rotate(90,-1,0,0);

        SLNode* scene = new SLNode;
        scene->addChild(sun);
        scene->addChild(earth);
        scene->addChild(cam1);

        sv->camera(cam1);
        _root3D = scene;
    }
    else
    if (SL::currentSceneID == C_sceneVolumeRayCastHeadMRI) //......................................
    {
        name("Volume Ray Cast Head MRI");

        _info = "Volume Rendering of an angiographic MRI scan";

        // Load volume data into 3D texture
        SLVstring mriImages;
        for (SLint i=0; i<207; ++i)
            mriImages.push_back(SLUtils::formatString("i%04u_0000b.png", i));

        SLint clamping3D = GL_CLAMP_TO_EDGE;
        if (SLGLState::getInstance()->getSLVersionNO() > "320")
            clamping3D = 0x812D; // GL_CLAMP_TO_BORDER

        SLGLTexture* texMRI = new SLGLTexture(mriImages,
                                              GL_LINEAR, GL_LINEAR,
                                              clamping3D, clamping3D,
                                              "mri_head_front_to_back");

        // Create transfer LUT 1D texture       
        SLVTransferAlpha tfAlphas = {SLTransferAlpha(0.00f, 0.00f),
                                     SLTransferAlpha(0.01f, 0.75f),
                                     SLTransferAlpha(1.00f, 1.00f)};
        SLTransferFunction* tf = new SLTransferFunction(tfAlphas, CLUT_BCGYR);

        // Load shader and uniforms for volume size
        SLGLProgram* sp = new SLGLGenericProgram("VolumeRenderingRayCast.vert",
                                                 "VolumeRenderingRayCast.frag");
        SLGLUniform1f* volX = new SLGLUniform1f(UT_const, "u_volumeX", (SLfloat)texMRI->images()[0]->width());
        SLGLUniform1f* volY = new SLGLUniform1f(UT_const, "u_volumeY", (SLfloat)texMRI->images()[0]->height());
        SLGLUniform1f* volZ = new SLGLUniform1f(UT_const, "u_volumeZ", (SLfloat)mriImages.size());
        sp->addUniform1f(volX);
        sp->addUniform1f(volY);
        sp->addUniform1f(volZ);

        // Create volume rendering material
        SLMaterial* matVR = new SLMaterial("matVR", texMRI, tf, 0, 0, sp);

        // Create camera
        SLCamera* cam1 = new SLCamera("Camera 1");
        cam1->translation(0,0,3);
        cam1->lookAt(0, 0, 0);
        cam1->focalDist(3);
        cam1->background().colors(SLCol4f(0,0,0));
        cam1->setInitialState();

        // Set light
        SLLightSpot* light1 = new SLLightSpot(0.3f);
        light1->ambient(SLCol4f(0.1f, 0.1f, 0.1f));
        light1->diffuse(SLCol4f(1, 1, 1));
        light1->specular(SLCol4f(1, 1, 1));
        light1->attenuation(1,0,0);
        light1->translation(5,5,5);

        // Assemble scene with box node
        SLNode* scene = new SLNode("Scene");
        scene->addChild(light1);
        scene->addChild(new SLNode(new SLBox(-1,-1,-1, 1,1,1, "Box", matVR)));
        scene->addChild(cam1);

        sv->camera(cam1);
        _root3D = scene;
    }
    else
    if (SL::currentSceneID == C_sceneVolumeRayCastLightedMRIHead) //...............................
    {
        name("Volume Ray Cast Lighted Head MRI");

        _info = "Volume Rendering of an angiographic MRI scan with lighting";

        // Load volume data into 3D texture
        SLVstring mriImages;
        for (SLint i=0; i<207; ++i)
            mriImages.push_back(SLUtils::formatString("i%04u_0000b.png", i));

        SLint clamping3D = GL_CLAMP_TO_EDGE;
        if (SLGLState::getInstance()->getSLVersionNO() > "320")
            clamping3D = 0x812D; // GL_CLAMP_TO_BORDER

        SLGLTexture* texMRI = new SLGLTexture(mriImages,
                                              GL_LINEAR, GL_LINEAR,
                                              clamping3D, clamping3D,
                                              "mri_head_front_to_back",
                                              true);
        texMRI->calc3DGradients(1);

        // Create transfer LUT 1D texture       
        SLVTransferAlpha tfAlphas = {SLTransferAlpha(0.00f, 0.00f),
                                     SLTransferAlpha(0.01f, 0.75f),
                                     SLTransferAlpha(1.00f, 1.00f)};
        SLTransferFunction* tf = new SLTransferFunction(tfAlphas, CLUT_BCGYR);

        // Load shader and uniforms for volume size
        SLGLProgram* sp = new SLGLGenericProgram("VolumeRenderingRayCast.vert",
                                                 "VolumeRenderingRayCastLighted.frag");
        SLGLUniform1f* volX = new SLGLUniform1f(UT_const, "u_volumeX", (SLfloat)texMRI->images()[0]->width());
        SLGLUniform1f* volY = new SLGLUniform1f(UT_const, "u_volumeY", (SLfloat)texMRI->images()[0]->height());
        SLGLUniform1f* volZ = new SLGLUniform1f(UT_const, "u_volumeZ", (SLfloat)mriImages.size());
        sp->addUniform1f(volX);
        sp->addUniform1f(volY);
        sp->addUniform1f(volZ);

        // Create volume rendering material
        SLMaterial* matVR = new SLMaterial("matVR", texMRI, tf, 0, 0, sp);

        // Create camera
        SLCamera* cam1 = new SLCamera("Camera 1");
        cam1->translation(0,0,3);
        cam1->lookAt(0, 0, 0);
        cam1->focalDist(3);
        cam1->background().colors(SLCol4f(0,0,0));
        cam1->setInitialState();

        // Set light
        SLLightSpot* light1 = new SLLightSpot(0.3f);
        light1->ambient(SLCol4f(0.1f, 0.1f, 0.1f));
        light1->diffuse(SLCol4f(1, 1, 1));
        light1->specular(SLCol4f(1, 1, 1));
        light1->attenuation(1,0,0);
        light1->translation(5,5,5);

        // Assemble scene with box node
        SLNode* scene = new SLNode("Scene");
        scene->addChild(light1);
        scene->addChild(new SLNode(new SLBox(-1,-1,-1, 1,1,1, "Box", matVR)));
        scene->addChild(cam1);

        sv->camera(cam1);
        _root3D = scene;
    }
    else
    if (SL::currentSceneID == C_sceneAnimationSkeletal) //.........................................
    {
        name("Skeletal Animation Test");
        _info = "Skeletal Animation Test Scene";

        SLAssimpImporter importer;
        
        // Root scene node
        SLNode* scene = new SLNode("scene group");

        // camera
        SLCamera* cam1 = new SLCamera("Camera 1");
        cam1->translation(0,2,10);
        cam1->lookAt(0, 2, 0);
        cam1->setInitialState();
        cam1->background().colors(SLCol4f(0.1f,0.4f,0.8f));
        cam1->setInitialState();
        scene->addChild(cam1);

        // light
        SLLightSpot* light1 = new SLLightSpot(10, 10, 5, 0.5f);
        light1->ambient (SLCol4f(0.2f,0.2f,0.2f));
        light1->diffuse (SLCol4f(1,1,1));
        light1->specular(SLCol4f(1,1,1));
        light1->attenuation(1,0,0);
        scene->addChild(light1);

        // Floor grid
        SLMaterial* m2 = new SLMaterial(SLCol4f::WHITE);
        SLGrid* grid = new SLGrid(SLVec3f(-5,0,-5), SLVec3f(5,0,5), 20, 20, "Grid", m2);
        scene->addChild(new SLNode(grid, "grid"));

        // Astro boy character
        #if defined(SL_OS_IOS) || defined(SL_OS_ANDROID)
        SLNode* char1 = importer.load("AstroBoy.dae");
        #else
        SLNode* char1 = importer.load("DAE/AstroBoy/AstroBoy.dae");
        #endif
        char1->translate(-1,0,0);
        SLAnimPlayback* char1Anim = _animManager.lastAnimPlayback();
        char1Anim->playForward();
        scene->addChild(char1);
        
        // Sintel character
        #if defined(SL_OS_IOS) || defined(SL_OS_ANDROID)
        SLNode* char2 = importer.load("SintelLowResOwnRig.dae");
        #else
        SLNode* char2 = importer.load("DAE/Sintel/SintelLowResOwnRig.dae"
                                        //,true
                                        //,SLProcess_JoinIdenticalVertices
                                        //|SLProcess_RemoveRedundantMaterials
                                        //|SLProcess_SortByPType
                                        //|SLProcess_FindDegenerates
                                        //|SLProcess_FindInvalidData
                                        //|SLProcess_SplitLargeMeshes
                                        );
        #endif
        char2->translate(1,0,0);
        SLAnimPlayback* char2Anim = _animManager.lastAnimPlayback();
        char2Anim->playForward();
        scene->addChild(char2);

        // Skinned cube 1
        #if defined(SL_OS_IOS) || defined(SL_OS_ANDROID)
        SLNode* cube1 = importer.load("skinnedcube2.dae");
        #else
        SLNode* cube1 = importer.load("DAE/SkinnedCube/skinnedcube2.dae");
        #endif
        cube1->translate(3, 0, 0);
        SLAnimPlayback* cube1Anim = _animManager.lastAnimPlayback();
        cube1Anim->easing(EC_inOutSine);
        cube1Anim->playForward();
        scene->addChild(cube1);
        
        // Skinned cube 2
        #if defined(SL_OS_IOS) || defined(SL_OS_ANDROID)
        SLNode* cube2 = importer.load("skinnedcube4.dae");
        #else
        SLNode* cube2 = importer.load("DAE/SkinnedCube/skinnedcube4.dae");
        #endif
        cube2->translate(-3, 0, 0);
        SLAnimPlayback* cube2Anim = _animManager.lastAnimPlayback();
        cube2Anim->easing(EC_inOutSine);
        cube2Anim->playForward();
        scene->addChild(cube2);
        
        // Skinned cube 3
        #if defined(SL_OS_IOS) || defined(SL_OS_ANDROID)
        SLNode* cube3 = importer.load("skinnedcube5.dae");
        #else
        SLNode* cube3 = importer.load("DAE/SkinnedCube/skinnedcube5.dae");
        #endif
        cube3->translate(0, 3, 0);
        SLAnimPlayback* cube3Anim = _animManager.lastAnimPlayback();
        cube3Anim->loop(AL_pingPongLoop);
        cube3Anim->easing(EC_inOutCubic);
        cube3Anim->playForward();
        scene->addChild(cube3);

        // Set active camera & the root pointer
        sv->camera(cam1);
        _root3D = scene;
    }
    else
    if (SL::currentSceneID == C_sceneAnimationNode) //.............................................
    {
        name("Node Animations");
        _info = "Node animations with different easing curves.";

        // Create textures and materials
        SLGLTexture* tex1 = new SLGLTexture("Checkerboard0512_C.png");
        SLMaterial* m1 = new SLMaterial("m1", tex1); m1->kr(0.5f);
        SLMaterial* m2 = new SLMaterial("m2", SLCol4f::WHITE*0.5, SLCol4f::WHITE,128, 0.5f, 0.0f, 1.0f);

        SLMesh* floorMesh = new SLRectangle(SLVec2f(-5,-5), SLVec2f(5,5), 20, 20, "FloorMesh", m1);
        SLNode* floorRect = new SLNode(floorMesh);
        floorRect->rotate(90, -1,0,0);
        floorRect->translate(0,0,-5.5f);

        // Bouncing balls
        SLNode* ball1 = new SLNode(new SLSphere(0.3f, 16, 16, "Ball1", m2));
        ball1->translate(0,0,4, TS_object);
        SLAnimation* ball1Anim = SLAnimation::create("Ball1_anim", 1.0f, true, EC_linear, AL_pingPongLoop);
        ball1Anim->createSimpleTranslationNodeTrack(ball1, SLVec3f(0.0f, -5.2f, 0.0f));

        SLNode* ball2 = new SLNode(new SLSphere(0.3f, 16, 16, "Ball2", m2));
        ball2->translate(-1.5f,0,4, TS_object);
        SLAnimation* ball2Anim = SLAnimation::create("Ball2_anim", 1.0f, true, EC_inQuad, AL_pingPongLoop);
        ball2Anim->createSimpleTranslationNodeTrack(ball2, SLVec3f(0.0f, -5.2f, 0.0f));

        SLNode* ball3 = new SLNode(new SLSphere(0.3f, 16, 16, "Ball3", m2));
        ball3->translate(-2.5f,0,4, TS_object);
        SLAnimation* ball3Anim = SLAnimation::create("Ball3_anim", 1.0f, true, EC_outQuad, AL_pingPongLoop);
        ball3Anim->createSimpleTranslationNodeTrack(ball3, SLVec3f(0.0f, -5.2f, 0.0f));

        SLNode* ball4 = new SLNode(new SLSphere(0.3f, 16, 16, "Ball4", m2));
        ball4->translate( 1.5f,0,4, TS_object);
        SLAnimation* ball4Anim = SLAnimation::create("Ball4_anim", 1.0f, true, EC_inOutQuad, AL_pingPongLoop);
        ball4Anim->createSimpleTranslationNodeTrack(ball4, SLVec3f(0.0f, -5.2f, 0.0f));

        SLNode* ball5 = new SLNode(new SLSphere(0.3f, 16, 16, "Ball5", m2));
        ball5->translate( 2.5f,0,4, TS_object);
        SLAnimation* ball5Anim = SLAnimation::create("Ball5_anim", 1.0f, true, EC_outInQuad, AL_pingPongLoop);
        ball5Anim->createSimpleTranslationNodeTrack(ball5, SLVec3f(0.0f, -5.2f, 0.0f));

        SLCamera* cam1 = new SLCamera("Camera 1");
        cam1->translation(0, 0, 22);
        cam1->lookAt(0, 0, 0);
        cam1->focalDist(22);
        cam1->setInitialState();

        SLCamera* cam2 = new SLCamera("Camera 2");
        cam2->translation(5, 0, 0);
        cam2->lookAt(0, 0, 0);
        cam2->focalDist(5);
        cam2->clipFar(10);
        cam2->background().colors(SLCol4f(0,0,0.6f), SLCol4f(0,0,0.3f));
        cam2->setInitialState();

        SLCamera* cam3 = new SLCamera("Camera 3");
        cam3->translation(-5, -2, 0);
        cam3->lookAt(0, 0, 0);
        cam3->focalDist(5);
        cam3->clipFar(10);
        cam3->background().colors(SLCol4f(0.6f,0,0), SLCol4f(0.3f,0,0));
        cam3->setInitialState();

        SLLightSpot* light1 = new SLLightSpot(0, 2, 0, 0.5f);
        light1->ambient (SLCol4f(0.2f,0.2f,0.2f));
        light1->diffuse (SLCol4f(0.9f,0.9f,0.9f));
        light1->specular(SLCol4f(0.9f,0.9f,0.9f));
        light1->attenuation(1,0,0);
        SLAnimation* light1Anim = SLAnimation::create("Light1_anim", 4.0f);
        light1Anim->createEllipticNodeTrack(light1, 6, A_z, 6, A_x);

        SLLightSpot* light2 = new SLLightSpot(0, 0, 0, 0.2f);
        light2->ambient (SLCol4f(0.2f,0.0f,0.0f));
        light2->diffuse (SLCol4f(0.9f,0.0f,0.0f));
        light2->specular(SLCol4f(0.9f,0.9f,0.9f));
        light2->attenuation(1,0,0);
        light2->translate(-8, -4, 0, TS_world);
        light2->setInitialState();

        SLAnimation* light2Anim = SLAnimation::create("light2_anim", 2.0f, true, EC_linear, AL_pingPongLoop);
        SLNodeAnimTrack* track = light2Anim->createNodeAnimationTrack();
        track->animatedNode(light2);
        track->createNodeKeyframe(0.0f);
        track->createNodeKeyframe(1.0f)->translation(SLVec3f(8, 8, 0));
        track->createNodeKeyframe(2.0f)->translation(SLVec3f(16, 0, 0));
        track->translationInterpolation(AI_bezier);

        SLNode* figure = BuildFigureGroup(m2, true);

        SLNode* scene = new SLNode("Scene");
        scene->addChild(light1);
        scene->addChild(light2);
        scene->addChild(cam1);
        scene->addChild(cam2);
        scene->addChild(cam3);
        scene->addChild(floorRect);
        scene->addChild(ball1);
        scene->addChild(ball2);
        scene->addChild(ball3);
        scene->addChild(ball4);
        scene->addChild(ball5);
        scene->addChild(figure);

        // Set active camera & the root pointer
        sv->camera(cam1);
        _root3D = scene;
    }
    else
    if (SL::currentSceneID == C_sceneAnimationMass) //.............................................
    {
        name("Mass Animation");
        _info = "Performance test for transform updates from many animations.";

        init();

        SLLightSpot* light1 = new SLLightSpot(7,7,0, 0.1f, 5, 10);
        light1->attenuation(0,0,1);
        light1->translate(-3, 5, 2, TS_object);

        // build a basic scene to have a reference for the occuring rotations
        SLMaterial* genericMat = new SLMaterial("some material");

        // we use the same mesh to viasualize all the nodes
        SLBox* box = new SLBox(-0.5f, -0.5f, -0.5f, 0.5f, 0.5f, 0.5f, "box", genericMat);

        _root3D = new SLNode;
        _root3D->addChild(light1);

        // we build a stack of levels, each level has a grid of boxes on it
        // each box on this grid has an other grid above it with child nodes
        // best results are achieved if gridSize is an uneven number.
        // (gridSize^2)^levels = num nodes. handle with care.
        const SLint levels =3;
        const SLint gridSize = 3;
        const SLint gridHalf = gridSize / 2;
        const SLint nodesPerLvl = gridSize * gridSize;


        // node spacing per level
        // nodes are 1^3 in size, we want to space the levels so that the densest levels meet
        // (so exactly 1 unit spacing between blocks)
        SLfloat nodeSpacing[levels];
        for(SLint i = 0; i < levels; ++i)
            nodeSpacing[(levels-1)-i] = (SLfloat)pow((SLfloat)gridSize, (SLfloat)i);

        // lists to keep track of previous grid level to set parents correctly
        vector<SLNode*> parents;
        vector<SLNode*> curParentsVector;

        // first parent is the scene root
        parents.push_back(_root3D);

        SLint nodeIndex = 0;
        for(SLint lvl = 0; lvl < levels; ++lvl)
        {   curParentsVector = parents;
            parents.clear();

            // for each parent in the previous level, add a completely new grid
            for(auto parent : curParentsVector)
            {   for(SLint i = 0; i < nodesPerLvl; ++i)
                {   SLNode* node = new SLNode("MassAnimNode");
                    node->addMesh(box);
                    parent->addChild(node);
                    parents.push_back(node);

                    // position
                    SLfloat x = (SLfloat)(i % gridSize - gridHalf);
                    SLfloat z = (SLfloat)((i > 0) ? i / gridSize - gridHalf : -gridHalf);
                    SLVec3f pos(x*nodeSpacing[lvl] *1.1f, 1.5f, z*nodeSpacing[lvl]*1.1f);

                    node->translate(pos, TS_object);
                    //node->scale(1.1f);

                    SLfloat duration = 1.0f + 5.0f * ((SLfloat)i/(SLfloat)nodesPerLvl);
                    ostringstream oss;;
                    oss << "random anim " << nodeIndex++;
                    SLAnimation* anim = SLAnimation::create(oss.str(), duration, true, EC_inOutSine, AL_pingPongLoop);
                    anim->createSimpleTranslationNodeTrack(node, SLVec3f(0.0f, 1.0f, 0.0f));
                }
            }
        }
    }
    else
    if (SL::currentSceneID == C_sceneAnimationArmy) //.............................................
    {
        name("Astroboy army skinned on CPU");
        _info = "Mass animation scene of identitcal Astroboy models";


        // Create materials
        SLMaterial* m1 = new SLMaterial("m1", SLCol4f::GRAY); m1->specular(SLCol4f::BLACK);

        // Define a light
        SLLightSpot* light1 = new SLLightSpot(100, 40, 100, 1);
        light1->ambient (SLCol4f(0.2f,0.2f,0.2f));
        light1->diffuse (SLCol4f(0.9f,0.9f,0.9f));
        light1->specular(SLCol4f(0.9f,0.9f,0.9f));
        light1->attenuation(1,0,0);

        // Define camera
        SLCamera* cam1 = new SLCamera;
        cam1->translation(0, 20, 20);
        cam1->lookAt(0, 0, 0);
        cam1->background().colors(SLCol4f(0.1f,0.4f,0.8f));
        cam1->setInitialState();

        // Floor rectangle
        SLNode* rect = new SLNode(new SLRectangle(SLVec2f(-20,-20),
                                                  SLVec2f( 20, 20),
                                                  SLVec2f(  0,  0),
                                                  SLVec2f( 50, 50), 50, 50, "Floor", m1));
        rect->rotate(90, -1,0,0);

        SLAssimpImporter importer;
        #if defined(SL_OS_IOS) || defined(SL_OS_ANDROID)
        SLNode* center = importer.load("AstroBoy.dae");
        #else
        SLNode* center = importer.load("DAE/AstroBoy/AstroBoy.dae");
        #endif
        //center->scale(100);
        _animManager.lastAnimPlayback()->playForward();


        // Assemble scene
        SLNode* scene = new SLNode("scene group");
        scene->addChild(light1);
        scene->addChild(rect);
        scene->addChild(center);
        scene->addChild(cam1);

        // create astroboys around the center astroboy
        #ifdef SL_GLES2
        SLint size = 4;
        #else
        SLint size = 8;
        #endif
        for (SLint iZ=-size; iZ<=size; ++iZ)
        {   for (SLint iX=-size; iX<=size; ++iX)
            {   SLbool shift = iX%2 != 0;
                if (iX!=0 || iZ!=0)
                {   SLNode* n = new SLNode;
                    float xt = float(iX) * 1.0f;
                    float zt = float(iZ) * 1.0f + ((shift) ? 0.5f : 0.0f);
                    n->translate(xt, 0, zt, TS_object);
                    for (auto m : importer.meshes())
                        n->addMesh(m);
                    scene->addChild(n);
                }
            }
        }

        // Set active camera & the root pointer
        sv->camera(cam1);
        _root3D = scene;
    }
    else
    if (SL::currentSceneID == C_sceneVideoChristoffel) //..........................................
    {
        name("Christoffel Tower");
        _info = "Augmented Reality Christoffel Tower";
        
        SLCamera* cam1 = new SLCamera("Camera 1");
        cam1->translation(0,2,60);
        cam1->lookAt(15,15,0);
        cam1->clipNear(0.1f);
        cam1->clipFar(500.0f);
        cam1->background().texture(&_videoTexture);
        cam1->setInitialState();
        videoType(VT_MAIN);

        SLLightSpot* light1 = new SLLightSpot(120,120,120, 1);
        light1->ambient(SLCol4f(1,1,1));
        light1->diffuse(SLCol4f(1,1,1));
        light1->specular(SLCol4f(1,1,1));
        light1->attenuation(1,0,0);

        SLAssimpImporter importer;
        #if defined(SL_OS_IOS) || defined(SL_OS_ANDROID)
        SLNode* tower = importer.load("christoffelturm.obj");
        #else
        SLNode* tower = importer.load("Wavefront-OBJ/Christoffelturm/christoffelturm.obj");
        #endif
        tower->rotate(90, -1,0,0);

        SLNode* scene = new SLNode("Scene");
        scene->addChild(light1);
        if (tower) scene->addChild(tower);
        scene->addChild(cam1);

        sv->waitEvents(false); // for constant video feed
        sv->camera(cam1);
        _root3D = scene;
    }
    if (SL::currentSceneID == C_sceneVideoTexture) //..............................................
    {
        // Set scene name and info string
        name("Live Video Texture Example");
        _info = "Minimal texture mapping example with live video source.";

        // Back wall material with live video texture
        SLMaterial* m1 = new SLMaterial("mat3", &_videoTexture);
        videoType(VT_SCND);

        // Create a camera node
        SLCamera* cam1 = new SLCamera("Camera 1");
        cam1->translation(0,0,20);
        cam1->lookAt(0, 0, 0);
        cam1->background().colors(SLCol4f(0.7f,0.7f,0.7f), SLCol4f(0.2f,0.2f,0.2f));
        cam1->setInitialState();

        // Create a light source node
        SLLightSpot* light1 = new SLLightSpot(0.3f);
        light1->translation(0,0,5);
        light1->lookAt(0, 0, 0);
        light1->name("light node");

        // Create rectangle meshe and nodes
        SLfloat h = 5.0f;
        SLfloat w = h * sv->scrWdivH();
        SLMesh* rectMesh = new SLRectangle(SLVec2f(-w,-h), SLVec2f(w,h), 1,1, "rect mesh", m1);
        SLNode* rectNode = new SLNode(rectMesh, "rect node");

        // Create a scene group and add all nodes
        SLNode* scene = new SLNode("scene node");
        scene->addChild(light1);
        scene->addChild(cam1);
        scene->addChild(rectNode);

        _root3D = scene;

        // Set active camera
        sv->camera(cam1);
        sv->waitEvents(false);
    }
    else
    if (SL::currentSceneID == C_sceneVideoTrackChessMain ||
        SL::currentSceneID == C_sceneVideoTrackChessScnd ||
        SL::currentSceneID == C_sceneVideoCalibrateMain ||
        SL::currentSceneID == C_sceneVideoCalibrateScnd) //........................................
    {
        /*
        The tracking of markers is done in SLScene::onUpdate by calling the specific
        SLCVTracked::track method. If a marker was found it overwrites the linked nodes
        object matrix (SLNode::_om). If the linked node is the active camera the found
        transform is additionally inversed. This would be the standard augmented realtiy
        use case.
        The chessboard marker used in these scenes is also used for the camera
        calibration. The different calibration state changes are also handled in
        SLScene::onUpdate.
        */

        // Setup here only the requested scene.
        if (SL::currentSceneID == C_sceneVideoTrackChessMain ||
            SL::currentSceneID == C_sceneVideoTrackChessScnd)
        {   if (SL::currentSceneID == C_sceneVideoTrackChessMain)
            {   videoType(VT_MAIN);
                name("Track Chessboard with main camera");
            } else
            {   videoType(VT_SCND);
                name("Track Chessboard with secondary camera");
            }
        } else
        if (SL::currentSceneID == C_sceneVideoCalibrateMain)
        {   videoType(VT_MAIN);
            _activeCalib->clear();

            name("Calibrate Main Camera");
        } else
        if (SL::currentSceneID == C_sceneVideoCalibrateScnd)
        {   videoType(VT_SCND);
            _activeCalib->clear();
            name("Calibrate Secondary Camera");
        }

        // Material
        SLMaterial* yellow = new SLMaterial("mY", SLCol4f(1,1,0,0.5f));

        // set the edge length of a chessboard square
        SLfloat e1 = 0.028f;
        SLfloat e3 = e1 * 3.0f;
        SLfloat e9 = e3 * 3.0f;

        // Create a scene group node
        SLNode* scene = new SLNode("scene node");

        // Create a camera node
        SLCamera* cam1 = new SLCamera();
        cam1->name("camera node");
        cam1->translation(0,0,5);
        cam1->lookAt(0, 0, 0);
        cam1->focalDist(5);
        cam1->clipFar(10);
        cam1->fov(_activeCalib->cameraFovDeg());
        cam1->background().texture(&_videoTexture);
        cam1->setInitialState();
        scene->addChild(cam1);

        // Create a light source node
        SLLightSpot* light1 = new SLLightSpot(e1*0.5f);
        light1->translate(e9,e9,e9);
        light1->name("light node");
        scene->addChild(light1);
        
        // Build mesh & node
        if (SL::currentSceneID == C_sceneVideoTrackChessMain ||
            SL::currentSceneID == C_sceneVideoTrackChessScnd)
        {   SLBox *box = new SLBox(0.0f, 0.0f, 0.0f, e3, e3, e3, "Box", yellow);
            SLNode *boxNode = new SLNode(box, "Box Node");
            boxNode->setDrawBitsRec(SL_DB_CULLOFF, true);
            SLNode *axisNode = new SLNode(new SLCoordAxis(), "Axis Node");
            axisNode->setDrawBitsRec(SL_DB_WIREMESH, false);
            axisNode->scale(e3);
            boxNode->addChild(axisNode);
            scene->addChild(boxNode);
        }

        // Create OpenCV Tracker for the box node
        _trackers.push_back(new SLCVTrackedChessboard(cam1));
        
        // pass the scene group as root node
        _root3D = scene;

        // Set active camera
        sv->camera(cam1);
        sv->waitEvents(false);
    }
    else
    if (SL::currentSceneID == C_sceneVideoTrackArucoMain ||
        SL::currentSceneID == C_sceneVideoTrackArucoScnd) //.......................................
    {
        /*
        The tracking of markers is done in SLScene::onUpdate by calling the specific
        SLCVTracked::track method. If a marker was found it overwrites the linked nodes
        object matrix (SLNode::_om). If the linked node is the active camera the found
        transform is additionally inversed. This would be the standard augmented realtiy
        use case.
        */

        if (SL::currentSceneID == C_sceneVideoTrackArucoMain)
        {   videoType(VT_MAIN);
            name("Track Aruco Marker on main camera");
            _info = "Hold Aruco Marker 0 and/or 1 into the field of view of the main camera. You can find the Aruco markers in the file _data/Calibrations/ArucoMarkersDict0_Marker0-9.pdf";
        } else
        {   videoType(VT_SCND);
            name("Track Aruco Marker on secondary camera");
            _info = "Hold Aruco Marker 0 and/or 1 into the field of view of the secondary camera. You can find the Aruco markers in the file _data/Calibrations/ArucoMarkersDict0_Marker0-9.pdf";
        }

        // Material
        SLMaterial* yellow = new SLMaterial("mY", SLCol4f(1,1,0,0.5f));
        SLMaterial* cyan   = new SLMaterial("mY", SLCol4f(0,1,1,0.5f));

        // Create a scene group node
        SLNode* scene = new SLNode("scene node");

        // Create a camera node 1 
        SLCamera* cam1 = new SLCamera("Camera 1");
        cam1->translation(0,0,5);
        cam1->lookAt(0, 0, 0);
        cam1->fov(_activeCalib->cameraFovDeg());
        cam1->background().texture(&_videoTexture);
        cam1->setInitialState();
        scene->addChild(cam1);

        // Create a light source node
        SLLightSpot* light1 = new SLLightSpot(0.02f);
        light1->translation(0.12f,0.12f,0.12f);
        light1->name("light node");
        scene->addChild(light1);

        // Get the half edge length of the aruco marker
        SLfloat edgeLen = SLCVTrackedAruco::params.edgeLength;
        SLfloat he = edgeLen * 0.5f;
        
        // Build mesh & node that will be tracked by the 1st marker (camera)  
        SLBox* box1 = new SLBox(-he,-he, 0.0f, he, he, 2*he, "Box 1", yellow);
        SLNode* boxNode1 = new SLNode(box1, "Box Node 1");
        SLNode* axisNode1 = new SLNode(new SLCoordAxis(),"Axis Node 1");
        axisNode1->setDrawBitsRec(SL_DB_WIREMESH, false);
        axisNode1->scale(edgeLen);
        boxNode1->addChild(axisNode1);
        boxNode1->setDrawBitsRec(SL_DB_CULLOFF, true);
        scene->addChild(boxNode1);
        
        // Build mesh & node that will be tracked by the 2nd marker  
        SLBox* box2 = new SLBox(-he,-he, 0.0f, he, he, 2*he, "Box 2", cyan);
        SLNode* boxNode2 = new SLNode(box2, "Box Node 2");
        SLNode* axisNode2 = new SLNode(new SLCoordAxis(),"Axis Node 2");
        axisNode2->setDrawBitsRec(SL_DB_WIREMESH, false);
        axisNode2->scale(edgeLen);
        boxNode2->addChild(axisNode2);
        boxNode2->setDrawBitsRec(SL_DB_HIDDEN, true);
        boxNode2->setDrawBitsRec(SL_DB_CULLOFF, true);
        scene->addChild(boxNode2);

        // Create OpenCV Tracker for the camera & the 2nd box node
        _trackers.push_back(new SLCVTrackedAruco(cam1, 0));
        _trackers.push_back(new SLCVTrackedAruco(boxNode2, 1));
        
        // pass the scene group as root node
        _root3D = scene;

        // Set active camera
        sv->camera(cam1);

        // Turn on constant redraw
        sv->waitEvents(false);
    }
    else
    if (SL::currentSceneID == C_sceneVideoTrackFeature2DMain) //...................................
    {
        /*
        The tracking of markers is done in SLScene::onUpdate by calling the specific
        SLCVTracked::track method. If a marker was found it overwrites the linked nodes
        object matrix (SLNode::_om). If the linked node is the active camera the found
        transform is additionally inversed. This would be the standard augmented realtiy
        use case.
        */

        name("2D Feature Tracking");
        _info = "Augmented Reality 2D Feature Tracking: You need to print out the stones image target from the file _data/calibrations/vuforia_markers.pdf";

        SLCamera* cam1 = new SLCamera("Camera 1");
        cam1->translation(0,2,60);
        cam1->lookAt(15,15,0);
        cam1->clipNear(0.1f);
        cam1->clipFar(1000.0f); // Increase to infinity?
        cam1->setInitialState();
        cam1->background().texture(&_videoTexture);
        videoType(VT_MAIN);

        SLLightSpot* light1 = new SLLightSpot(420,420,420, 1);
        light1->ambient(SLCol4f(1,1,1));
        light1->diffuse(SLCol4f(1,1,1));
        light1->specular(SLCol4f(1,1,1));
        light1->attenuation(1,0,0);

        SLLightSpot* light2 = new SLLightSpot(-450,-340,420, 1);
        light2->ambient(SLCol4f(1,1,1));
        light2->diffuse(SLCol4f(1,1,1));
        light2->specular(SLCol4f(1,1,1));
        light2->attenuation(1,0,0);

        SLLightSpot* light3 = new SLLightSpot(450,-370,0, 1);
        light3->ambient(SLCol4f(1,1,1));
        light3->diffuse(SLCol4f(1,1,1));
        light3->specular(SLCol4f(1,1,1));
        light3->attenuation(1,0,0);

        // Christoffel tower
        SLAssimpImporter importer;
        #if defined(SL_OS_IOS) || defined(SL_OS_ANDROID)
        SLNode* tower = importer.load("christoffelturm.obj");
        #else
        SLNode* tower = importer.load("Wavefront-OBJ/Christoffelturm/christoffelturm.obj");
        #endif
        tower->rotate(180, 1,0,0);
        tower->translate(80, -80, 0);
        tower->scale(4);

        // Scene structure
        SLNode* scene = new SLNode("Scene");
        scene->addChild(light1);
        scene->addChild(light2);
        scene->addChild(light3);
        if (tower) scene->addChild(tower);
        scene->addChild(cam1);

        _trackers.push_back(new SLCVTrackedFeatures(cam1, "features_stones.png"));

        sv->waitEvents(false); // for constant video feed
        sv->camera(cam1);

        _root3D = scene;
        _usesRotation = true;
    }
    else
    if (SL::currentSceneID == C_sceneRTMuttenzerBox) //............................................
    {
        name("Muttenzer Box (RT)");
        _info = "Muttenzer Box with environment mapped reflective sphere and transparenz refractive glass sphere. Try ray tracing for real reflections and soft shadows.";
      
        // Create reflection & glass shaders
        SLGLProgram* sp1 = new SLGLGenericProgram("Reflect.vert", "Reflect.frag");
        SLGLProgram* sp2 = new SLGLGenericProgram("RefractReflect.vert", "RefractReflect.frag");
   
        // Create cube mapping texture
        SLGLTexture* tex1 = new SLGLTexture("MuttenzerBox+X0512_C.png", "MuttenzerBox-X0512_C.png",
                                            "MuttenzerBox+Y0512_C.png", "MuttenzerBox-Y0512_C.png",
                                            "MuttenzerBox+Z0512_C.png", "MuttenzerBox-Z0512_C.png");
      
        SLCol4f  lightEmisRGB(7.0f, 7.0f, 7.0f);
        SLCol4f  grayRGB  (0.75f, 0.75f, 0.75f);
        SLCol4f  redRGB   (0.75f, 0.25f, 0.25f);
        SLCol4f  blueRGB  (0.25f, 0.25f, 0.75f);
        SLCol4f  blackRGB (0.00f, 0.00f, 0.00f);

        // create materials
        SLMaterial* cream = new SLMaterial("cream", grayRGB,  SLCol4f::BLACK, 0);
        SLMaterial* red   = new SLMaterial("red",   redRGB ,  SLCol4f::BLACK, 0);
        SLMaterial* blue  = new SLMaterial("blue",  blueRGB,  SLCol4f::BLACK, 0);
        SLMaterial* gray  = new SLMaterial("gray",  SLCol4f::WHITE*0.3f, SLCol4f::WHITE*10, 250, 0);
        SLMaterial* black = new SLMaterial("black",  SLCol4f::WHITE*0.2f, SLCol4f::WHITE*10, 250, 0);
        //black->diffuse(SLCol4f(0.1f,0.1f,0.1f, 0.1f));


        // Material for mirror sphere
        SLMaterial* refl=new SLMaterial("refl", blackRGB, SLCol4f::WHITE, 1000, 1.0f);
        refl->textures().push_back(tex1);
        refl->program(sp1);

        // Material for glass sphere
        SLMaterial* refr=new SLMaterial("refr", blackRGB, blackRGB, 100, 0.05f, 0.95f, 1.5f);
        refr->translucency(1000);
        refr->transmissiv(SLCol4f::WHITE);
        refr->textures().push_back(tex1);
        refr->program(sp2);
   
        SLNode* sphere1 = new SLNode(new SLSphere(0.5f, 32, 32, "Sphere1", refl));
        sphere1->translate(-0.65f, -0.75f, -0.55f, TS_object);

        SLNode* sphere2 = new SLNode(new SLSphere(0.45f, 32, 32, "Sphere2", refr));
        sphere2->translate( 0.73f, -0.8f, 0.10f, TS_object);

        SLNode* balls = new SLNode;
        balls->addChild(sphere1);
        balls->addChild(sphere2);

        // Rectangular light 
        SLLightRect* lightRect = new SLLightRect(1, 0.65f);
        lightRect->rotate(90, -1.0f, 0.0f, 0.0f);
        lightRect->translate(0.0f, -0.25f, 1.18f, TS_object);
        lightRect->spotCutOffDEG(90);
        lightRect->spotExponent(1.0);
        lightRect->ambient(SLCol4f::BLACK);
        lightRect->diffuse(lightEmisRGB);
        //lightRect->specular(SLCol4f::BLACK);
        lightRect->attenuation(0,0,1);
        lightRect->samplesXY(11, 7);

        //_globalAmbiLight.set(SLCol4f::BLACK);
        _globalAmbiLight.set(lightEmisRGB*0.05f);

        // create camera
        SLCamera* cam1 = new SLCamera();
        cam1->translation(0.0f, 0.40f, 6.35f);
        cam1->lookAt(0.0f,-0.05f, 0.0f);
        cam1->fov(27);
        cam1->focalDist(6.35f);
        cam1->background().colors(SLCol4f(0.0f,0.0f,0.0f));
        cam1->setInitialState();
      
        // assemble scene
        SLNode* scene = new SLNode;
        scene->addChild(cam1);
        scene->addChild(lightRect);
      
        // create wall polygons    
        SLfloat pL = -1.48f, pR = 1.48f; // left/right
        SLfloat pB = -1.25f, pT = 1.19f; // bottom/top
        SLfloat pN =  1.79f, pF =-1.55f; // near/far
      
        // bottom plane
        SLNode* b = new SLNode(new SLRectangle(SLVec2f(pL,-pN), SLVec2f(pR,-pF), 6, 6, "bottom", cream)); 
        b->rotate(90, -1,0,0); b->translate(0,0,pB,TS_object); scene->addChild(b);
   
        // top plane
        SLNode* t = new SLNode(new SLRectangle(SLVec2f(pL,pF), SLVec2f(pR,pN), 6, 6, "top", cream)); 
        t->rotate(90, 1,0,0); t->translate(0,0,-pT,TS_object); scene->addChild(t);
   
        // far plane
        SLNode* f = new SLNode(new SLRectangle(SLVec2f(pL,pB), SLVec2f(pR,pT), 6, 6, "far", cream)); 
        f->translate(0,0,pF,TS_object); scene->addChild(f);
   
        // left plane
        SLNode* l = new SLNode(new SLRectangle(SLVec2f(-pN,pB), SLVec2f(-pF,pT), 6, 6, "left", red)); 
        l->rotate(90, 0,1,0); l->translate(0,0,pL,TS_object); scene->addChild(l);
   
        // right plane
        SLNode* r = new SLNode(new SLRectangle(SLVec2f(pF,pB), SLVec2f(pN,pT), 6, 6, "right", blue)); 
        r->rotate(90, 0,-1,0); r->translate(0,0,-pR,TS_object); scene->addChild(r);
      
        scene->addChild(balls);

        sv->camera(cam1);
        _root3D = scene;
    }
    else
    if (SL::currentSceneID == C_sceneRTSpheres) //.................................................
    {
        name("Ray tracing Spheres");
        _info = "Classic ray tracing scene with transparent and reflective spheres. Be patient on mobile devices.";

        // define materials
        SLMaterial* matGla = new SLMaterial("Glass", SLCol4f(0.0f, 0.0f, 0.0f),
                                                     SLCol4f(0.5f, 0.5f, 0.5f),
                                                     100, 0.4f, 0.6f, 1.5f);
        SLMaterial* matRed = new SLMaterial("Red",   SLCol4f(0.5f, 0.0f, 0.0f),
                                                     SLCol4f(0.5f, 0.5f, 0.5f),
                                                     100, 0.5f, 0.0f, 1.0f);
        SLMaterial* matYel = new SLMaterial("Floor", SLCol4f(0.8f, 0.6f, 0.2f),
                                                     SLCol4f(0.8f, 0.8f, 0.8f),
                                                     100, 0.5f, 0.0f, 1.0f);

        SLCamera* cam1 = new SLCamera();
        cam1->translation(0, 0.1f, 2.5f);
        cam1->lookAt(0, 0, 0);
        cam1->focalDist(4);
        cam1->background().colors(SLCol4f(0.1f,0.4f,0.8f));
        cam1->setInitialState();

        SLNode *rect = new SLNode(new SLRectangle(SLVec2f(-3,-3), SLVec2f(5,4), 20*SL::testFactor, 20, "Floor", matYel));
        rect->rotate(90, -1,0,0);
        rect->translate(0, -1, -0.5f, TS_object);

        SLLightSpot* light1 = new SLLightSpot(2, 2, 2, 0.1f);
        light1->ambient(SLCol4f(1, 1, 1));
        light1->diffuse(SLCol4f(7, 7, 7));
        light1->specular(SLCol4f(7, 7, 7));
        light1->attenuation(0,0,1);

        SLLightSpot* light2 = new SLLightSpot(2, 2, -2, 0.1f);
        light2->ambient(SLCol4f(1, 1, 1));
        light2->diffuse(SLCol4f(7, 7, 7));
        light2->specular(SLCol4f(7, 7, 7));
        light2->attenuation(0,0,1);

        SLNode* scene  = new SLNode;
        scene->addChild(light1);
        scene->addChild(light2);
        scene->addChild(SphereGroup(3, 0,0,0, 1, 30*SL::testFactor, matGla, matRed));
        scene->addChild(rect);
        scene->addChild(cam1);

        _root3D = scene;
        sv->camera(cam1);
    }
    else
    if (SL::currentSceneID == C_sceneRTSoftShadows) //.............................................
    {
        name("Ray tracing soft shadows");
        _info = "Ray tracing with soft shadow light sampling. Each light source is sampled 64x per pixel. Be patient on mobile devices.";

        // define materials
        SLCol4f spec(0.8f, 0.8f, 0.8f);
        SLMaterial* matBlk = new SLMaterial("Glass", SLCol4f(0.0f, 0.0f, 0.0f), SLCol4f(0.5f, 0.5f, 0.5f), 100, 0.5f, 0.5f, 1.5f);
        SLMaterial* matRed = new SLMaterial("Red",   SLCol4f(0.5f, 0.0f, 0.0f), SLCol4f(0.5f, 0.5f, 0.5f), 100, 0.5f, 0.0f, 1.0f);
        SLMaterial* matYel = new SLMaterial("Floor", SLCol4f(0.8f, 0.6f, 0.2f), SLCol4f(0.8f, 0.8f, 0.8f), 100, 0.0f, 0.0f, 1.0f);

        SLCamera* cam1 = new SLCamera;
        cam1->translation(0, 0.1f, 6);
        cam1->lookAt(0, 0, 0);
        cam1->focalDist(6);
        cam1->background().colors(SLCol4f(0.1f,0.4f,0.8f));
        cam1->setInitialState();
        
        SLint res = 30 * SL::testFactor;
        SLNode* rect = new SLNode(new SLRectangle(SLVec2f(-3,-3), SLVec2f(5,4), res, res, "Rect", matYel));
        rect->rotate(90, -1,0,0);
        rect->translate(0, -1, -0.5f, TS_object);

        SLLightSpot* light1 = new SLLightSpot(3, 3, 3, 0.3f);
        #ifndef SL_GLES2
        SLint numSamples = 10*SL::testFactor;
        #else
        SLint numSamples = 8;
        #endif
        light1->samples(numSamples, numSamples);
        light1->attenuation(0,0,1);
        //light1->lightAt(2,2,2, 0,0,0);
        //light1->spotCutoff(15);
        light1->translation(2, 2, 2);
        light1->lookAt(0, 0, 0);

        SLLightSpot* light2 = new SLLightSpot(0, 1.5, -1.5, 0.3f);
        light2->samples(8,8);
        light2->attenuation(0,0,1);

        SLNode* scene  = new SLNode;
        scene->addChild(light1);
        scene->addChild(light2);
        scene->addChild(SphereGroup(1*SL::testFactor, 0,0,0, 1, res, matBlk, matRed));
        scene->addChild(rect);
        scene->addChild(cam1);

        sv->camera(cam1);
        _root3D = scene;
    }
    else
    if (SL::currentSceneID == C_sceneRTDoF) //.....................................................
    {
        name("Ray tracing: Depth of Field");

        // Create textures and materials
        SLGLTexture* texC = new SLGLTexture("Checkerboard0512_C.png");
        SLMaterial* mT = new SLMaterial("mT", texC, 0, 0, 0); mT->kr(0.5f);
        SLMaterial* mW = new SLMaterial("mW", SLCol4f::WHITE);
        SLMaterial* mB = new SLMaterial("mB", SLCol4f::GRAY);
        SLMaterial* mY = new SLMaterial("mY", SLCol4f::YELLOW);
        SLMaterial* mR = new SLMaterial("mR", SLCol4f::RED);
        SLMaterial* mG = new SLMaterial("mG", SLCol4f::GREEN);
        SLMaterial* mM = new SLMaterial("mM", SLCol4f::MAGENTA);

        #ifndef SL_GLES
        SLint numSamples = 10*SL::testFactor;
        #else
        SLint numSamples = 4;
        #endif

        stringstream ss;
        ss << "Ray tracing with depth of field blur. Each pixel is sampled " <<
                numSamples*numSamples << "x from a lens. Be patient on mobile devices.";
        _info =  ss.str();

        SLCamera* cam1 = new SLCamera("Camera 1");
        cam1->translation(0, 2, 7);
        cam1->lookAt(0, 0, 0);
        cam1->focalDist(7);
        cam1->lensDiameter(0.4f);
        cam1->lensSamples()->samples(numSamples, numSamples);
        cam1->background().colors(SLCol4f(0.1f,0.4f,0.8f));
        cam1->setInitialState();
        
        SLint res = 30 * SL::testFactor;
        SLNode* rect = new SLNode(new SLRectangle(SLVec2f(-5,-5), SLVec2f(5,5), res, res, "Rect", mT));
        rect->rotate(90, -1,0,0);
        rect->translate(0,0,-0.5f, TS_object);

        SLLightSpot* light1 = new SLLightSpot(2,2,0, 0.1f);
        light1->attenuation(0,0,1);

        SLNode* balls = new SLNode;
        SLNode* s;
        s = new SLNode(new SLSphere(0.5f,res,res,"S1",mW)); s->translate( 2.0,0,-4,TS_object);  balls->addChild(s);
        s = new SLNode(new SLSphere(0.5f,res,res,"S2",mB)); s->translate( 1.5,0,-3,TS_object);  balls->addChild(s);
        s = new SLNode(new SLSphere(0.5f,res,res,"S3",mY)); s->translate( 1.0,0,-2,TS_object);  balls->addChild(s);
        s = new SLNode(new SLSphere(0.5f,res,res,"S4",mR)); s->translate( 0.5,0,-1,TS_object);  balls->addChild(s);
        s = new SLNode(new SLSphere(0.5f,res,res,"S5",mG)); s->translate( 0.0,0, 0,TS_object);  balls->addChild(s);
        s = new SLNode(new SLSphere(0.5f,res,res,"S6",mM)); s->translate(-0.5,0, 1,TS_object);  balls->addChild(s);
        s = new SLNode(new SLSphere(0.5f,res,res,"S7",mW)); s->translate(-1.0,0, 2,TS_object);  balls->addChild(s);

        SLNode* scene  = new SLNode;
        scene->addChild(light1);
        scene->addChild(balls);
        scene->addChild(rect);
        scene->addChild(cam1);

        sv->camera(cam1);
        _root3D = scene;
    }
    else
    if (SL::currentSceneID == C_sceneRTLens) //....................................................
	{
        name("Ray tracing: Lens test");
        _info = "Ray tracing lens test scene.";

        // Create textures and materials
        SLGLTexture* texC = new SLGLTexture("VisionExample.png");
        //SLGLTexture* texC = new SLGLTexture("Checkerboard0512_C.png");
        
        SLMaterial* mT = new SLMaterial("mT", texC, 0, 0, 0); mT->kr(0.5f);

        // Glass material
        // name, ambient, specular,	shininess, kr(reflectivity), kt(transparency), kn(refraction)
        SLMaterial* matLens = new SLMaterial("lens", SLCol4f(0.0f, 0.0f, 0.0f), SLCol4f(0.5f, 0.5f, 0.5f), 100, 0.5f, 0.5f, 1.5f);
        //SLGLShaderProg* sp1 = new SLGLShaderProgGeneric("RefractReflect.vert", "RefractReflect.frag");
        //matLens->shaderProg(sp1);

        #ifndef SL_GLES2
            SLint numSamples = 10*SL::testFactor;
        #else
            SLint numSamples = 6;
        #endif

        // Scene
        SLCamera* cam1 = new SLCamera;
        cam1->translation(0, 8, 0);
        cam1->lookAt(0, 0, 0);
        cam1->focalDist(6);
        cam1->lensDiameter(0.4f);
        cam1->lensSamples()->samples(numSamples, numSamples);
        cam1->background().colors(SLCol4f(0.1f, 0.4f, 0.8f));
        cam1->setInitialState();

        // Light
        //SLLightSpot* light1 = new SLLightSpot(15, 20, 15, 0.1f);
        //light1->attenuation(0, 0, 1);

        // Plane
        //SLNode* rect = new SLNode(new SLRectangle(SLVec2f(-20, -20), SLVec2f(20, 20), 50, 20, "Rect", mT));
        //rect->translate(0, 0, 0, TS_Object);
        //rect->rotate(90, -1, 0, 0);

        SLLightSpot* light1 = new SLLightSpot(1, 6, 1, 0.1f);
        light1->attenuation(0, 0, 1);
        
        SLint res = 20 * SL::testFactor;
        SLNode* rect = new SLNode(new SLRectangle(SLVec2f(-5, -5), SLVec2f(5, 5), res, res, "Rect", mT));
        rect->rotate(90, -1, 0, 0);
        rect->translate(0, 0, -0.0f, TS_object);

        // Lens from eye prescription card   
        //SLNode* lensA = new SLNode(new SLLens(0.50f, -0.50f, 4.0f, 0.0f, 32, 32, "presbyopic", matLens));   // Weitsichtig
        //SLNode* lensB = new SLNode(new SLLens(-0.65f, -0.10f, 4.0f, 0.0f, 32, 32, "myopic", matLens));      // Kurzsichtig
        //lensA->translate(-2, 1, -2, TS_Object);
        //lensB->translate(2, 1, -2, TS_Object);

        // Lens with radius
        //SLNode* lensC = new SLNode(new SLLens(5.0, 4.0, 4.0f, 0.0f, 32, 32, "presbyopic", matLens));        // Weitsichtig
        SLNode* lensD = new SLNode(new SLLens(-15.0f, -15.0f, 1.0f, 0.1f, res, res, "myopic", matLens));      // Kurzsichtig
        //lensC->translate(-2, 1, 2, TS_Object);
        lensD->translate(0, 6, 0, TS_object);

        // Node
        SLNode* scene = new SLNode;
        //scene->addChild(lensA);
        //scene->addChild(lensB);
        //scene->addChild(lensC);
        scene->addChild(lensD);
        scene->addChild(rect);
        scene->addChild(light1);
        scene->addChild(cam1);

        sv->camera(cam1);
        _root3D = scene;
    }
    else
    if (SL::currentSceneID == C_sceneRTTest) //....................................................
    {
        // Set scene name and info string
        name("RT Test Scene");
        _info = "RT Test Scene";

        // Create a camera node
        SLCamera* cam1 = new SLCamera("Camera 1");
        cam1->translation(0, 0, 5);
        cam1->lookAt(0, 0, 0);
        cam1->background().colors(SLCol4f(0.5f,0.5f,0.5f));
        cam1->setInitialState();

        // Create a light source node
        SLLightSpot* light1 = new SLLightSpot(0.3f);
        light1->translation(5, 5, 5);
        light1->lookAt(0, 0, 0);
        light1->name("light node");

        // Material for glass sphere
        SLMaterial* matBox1 = new SLMaterial("matBox1", SLCol4f(0.0f, 0.0f, 0.0f), SLCol4f(0.5f, 0.5f, 0.5f), 100, 0.0f, 0.9f, 1.5f);
        SLMesh* boxMesh1 = new SLBox(-0.8f, -1, 0.02f, 1.2f, 1, 1, "boxMesh1", matBox1);
        SLNode* boxNode1 = new SLNode(boxMesh1, "BoxNode1");
        
        SLMaterial* matBox2 = new SLMaterial("matBox2", SLCol4f(0.0f, 0.0f, 0.0f), SLCol4f(0.5f, 0.5f, 0.5f), 100, 0.0f, 0.9f, 1.3f);
        SLMesh* boxMesh2 = new SLBox(-1.2f, -1, -1, 0.8f, 1,-0.02f, "BoxMesh2", matBox2);
        SLNode* boxNode2 = new SLNode(boxMesh2, "BoxNode2");

        // Create a scene group and add all nodes
        SLNode* scene = new SLNode("scene node");
        scene->addChild(light1);
        scene->addChild(cam1);
        scene->addChild(boxNode1);
        scene->addChild(boxNode2);

        _root3D = scene;

        // Set active camera
        sv->camera(cam1);
    }

    // More test settings
    if (!SL::noTestIsRunning())
    {
        sv->waitEvents(false);
    }

    // call onInitialize on all scene views to initialize the scenegraph and stats
    for (auto sv : _sceneViews)
    {   if (sv != nullptr)
        {   sv->onInitialize();
        }
    }

    onAfterLoad();
}
//-----------------------------------------------------------------------------<|MERGE_RESOLUTION|>--- conflicted
+++ resolved
@@ -285,8 +285,6 @@
         axisNode->scale(100);
         axisNode->rotate(-90, 1, 0, 0);
 
-<<<<<<< HEAD
-
         SLMaterial* yellow = new SLMaterial("mY", SLCol4f(1,1,0,0.5f));
         SLBox* box1 = new SLBox(0.0f,0.0f, 0.0f, 40.0f, 15.0f, 61.0f, "Box 1", yellow);
         SLNode* boxNode1 = new SLNode(box1, "Box Node 1");
@@ -313,24 +311,6 @@
         scene->addChild(axisNode);
         //if (tower) scene->addChild(tower);
         scene->addChild(boxNode1);
-=======
-        // Christoffel tower
-        SLAssimpImporter importer;
-        #if defined(SL_OS_IOS) || defined(SL_OS_ANDROID)
-        SLNode* tower = importer.load("christoffelturm.obj");
-        #else
-        SLNode* tower = importer.load("Wavefront-OBJ/Christoffelturm/christoffelturm.obj");
-        #endif
-        tower->rotate(-90, 1, 0,0);
-
-        // Scene structure
-        SLNode* scene = new SLNode("Scene");
-        scene->addChild(light1);
-        scene->addChild(light2);
-        scene->addChild(light3);
-        scene->addChild(axisNode);
-        if (tower) scene->addChild(tower);
->>>>>>> 1cd122a3
         scene->addChild(cam1);
 
         //_trackers.push_back(new SLCVTrackedFeatures(cam1, "features_stones.png"));
