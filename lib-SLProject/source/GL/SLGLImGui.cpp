//#############################################################################
//  File:      GL/SLGLImGui.cpp
//  Purpose:   Wrapper Class around the external ImGui GUI-framework
//             See also: https://github.com/ocornut/imgui
//  Author:    Marcus Hudritsch
//  Date:      October 2015
//  Codestyle: https://github.com/cpvrlab/SLProject/wiki/Coding-Style-Guidelines
//  Copyright: Marcus Hudritsch
//             This software is provide under the GNU General Public License
//             Please visit: http://opensource.org/licenses/GPL-3.0
//#############################################################################

#include <stdafx.h>           // precompiled headers
#ifdef SL_MEMLEAKDETECT       // set in SL.h for debug config only
#include <debug_new.h>        // memory leak detector
#endif

<<<<<<< HEAD
=======
#include <SLGLImGui.h>
>>>>>>> 72e5e6f2
#include <SLApplication.h>
#include <SLScene.h>
#include <SLGLImGui.h>

//-----------------------------------------------------------------------------
<<<<<<< HEAD
SLfloat     SLGLImGui::fontPropDots        = 0.0f;
SLfloat     SLGLImGui::fontFixedDots       = 0.0f;
SLfloat     SLGLImGui::transformationRotValue = 0.01f;
SLfloat     SLGLImGui::transformationTransValue = 0.01f;
SLfloat     SLGLImGui::transformationScaleValue = 0.01f;
=======
SLfloat SLGLImGui::fontPropDots     = 16.0f;
SLfloat SLGLImGui::fontFixedDots    = 13.0f;
>>>>>>> 72e5e6f2
//-----------------------------------------------------------------------------
SLGLImGui::SLGLImGui()
{
    // init build function pointer to zero
    build = 0;
}
//-----------------------------------------------------------------------------
//! Initializes OpenGL handles to zero and sets the ImGui key map
void SLGLImGui::init()
{
    _fontTexture = 0;
    _progHandle = 0;
    _vertHandle = 0;
    _fragHandle = 0;
    _attribLocTex = 0;
    _attribLocProjMtx = 0;
    _attribLocPosition = 0;
    _attribLocUV = 0;
    _attribLocColor = 0;
    _vboHandle = 0;
    _vaoHandle = 0;
    _elementsHandle = 0;
    _fontPropDots = 13.0f;
    _fontFixedDots = 16.0f;

    _mouseWheel = 0.0f;
    _mousePressed[0] = false;
    _mousePressed[1] = false;
    _mousePressed[2] = false;

    ImGuiIO& io = ImGui::GetIO();
    static const SLstring inifile = SLApplication::configPath + "imgui.ini";
    io.IniFilename = inifile.c_str();

    io.KeyMap[ImGuiKey_Tab]         = K_tab;
    io.KeyMap[ImGuiKey_LeftArrow]   = K_left;
    io.KeyMap[ImGuiKey_RightArrow]  = K_right;
    io.KeyMap[ImGuiKey_UpArrow]     = K_up;
    io.KeyMap[ImGuiKey_DownArrow]   = K_down;
    io.KeyMap[ImGuiKey_PageUp]      = K_pageUp;
    io.KeyMap[ImGuiKey_PageDown]    = K_pageUp;
    io.KeyMap[ImGuiKey_Home]        = K_home;
    io.KeyMap[ImGuiKey_End]         = K_end;
    io.KeyMap[ImGuiKey_Delete]      = K_delete;
    io.KeyMap[ImGuiKey_Backspace]   = K_backspace;
    io.KeyMap[ImGuiKey_Enter]       = K_enter;
    io.KeyMap[ImGuiKey_Escape]      = K_esc;
    io.KeyMap[ImGuiKey_A]           = 'A';
    io.KeyMap[ImGuiKey_C]           = 'C';
    io.KeyMap[ImGuiKey_V]           = 'V';
    io.KeyMap[ImGuiKey_X]           = 'X';
    io.KeyMap[ImGuiKey_Y]           = 'Y';
    io.KeyMap[ImGuiKey_Z]           = 'Z';

    // The screen size is set again in onResize
    io.DisplaySize = ImVec2(0, 0);
    io.DisplayFramebufferScale = ImVec2(1,1);

    // Change default style to show the widget border
    ImGuiStyle& style = ImGui::GetStyle();
    style.FrameBorderSize = 1;
}
//-----------------------------------------------------------------------------
//! Loads the proportional and fixed size font depending on the passed DPI
void SLGLImGui::loadFonts(SLfloat fontPropDots, SLfloat fontFixedDots)
{
    _fontPropDots = fontPropDots;
    _fontFixedDots = fontFixedDots;

    ImGuiIO& io = ImGui::GetIO();
    io.Fonts->Clear();

    // Load proportional font for menue and text displays
    SLstring DroidSans = SLGLTexture::defaultPathFonts + "DroidSans.ttf";
    if (SLFileSystem::fileExists(DroidSans))
        io.Fonts->AddFontFromFileTTF(DroidSans.c_str(), fontPropDots);
    else SL_LOG("\n*** Error ***: \nFont doesn't exist: %s\n\n", DroidSans.c_str());

    // Load fixed size font for statistics windows
    SLstring ProggyClean = SLGLTexture::defaultPathFonts + "ProggyClean.ttf";
    if (SLFileSystem::fileExists(ProggyClean))
        io.Fonts->AddFontFromFileTTF(ProggyClean.c_str(), fontFixedDots);
    else SL_LOG("\n*** Error ***: \nFont doesn't exist: %s\n\n", ProggyClean.c_str());

    deleteOpenGLObjects();
    createOpenGLObjects();
}
//-----------------------------------------------------------------------------
//! Creates all OpenGL objects for drawing the imGui
void SLGLImGui::createOpenGLObjects()
{
    // Backup GL state
    GLint last_texture, last_array_buffer, last_vertex_array;
    glGetIntegerv(GL_TEXTURE_BINDING_2D, &last_texture);
    glGetIntegerv(GL_ARRAY_BUFFER_BINDING, &last_array_buffer);
    glGetIntegerv(GL_VERTEX_ARRAY_BINDING, &last_vertex_array);

    // Build version string as the first statement
    SLGLState* state = SLGLState::getInstance();
    SLstring verGLSL = state->glSLVersionNO();
    SLstring vertex_shader = "#version " + verGLSL;
    if (state->glIsES3()) vertex_shader += " es";
    vertex_shader +=
            "\n"
            "#ifdef GL_ES\n"
            "precision mediump float;\n"
            "#endif\n"
            "\n"
            "uniform mat4 ProjMtx;\n"
            "in vec2 Position;\n"
            "in vec2 UV;\n"
            "in vec4 Color;\n"
            "out vec2 Frag_UV;\n"
            "out vec4 Frag_Color;\n"
            "void main()\n"
            "{\n"
            "	Frag_UV = UV;\n"
            "	Frag_Color = Color;\n"
            "	gl_Position = ProjMtx * vec4(Position.xy,0,1);\n"
            "}\n";

    SLstring fragment_shader = "#version " + verGLSL;
    if (state->glIsES3()) fragment_shader += " es";
    fragment_shader +=
            "\n"
            "#ifdef GL_ES\n"
            "precision mediump float;\n"
            "#endif\n"
            "\n"
            "uniform sampler2D Texture;\n"
            "in vec2 Frag_UV;\n"
            "in vec4 Frag_Color;\n"
            "out vec4 Out_Color;\n"
            "void main()\n"
            "{\n"
            "	Out_Color = Frag_Color * texture( Texture, Frag_UV.st);\n"
            "}\n";



    _vertHandle = glCreateShader(GL_VERTEX_SHADER);
    _fragHandle = glCreateShader(GL_FRAGMENT_SHADER);
    const char* srcVert = vertex_shader.c_str();
    const char* srcFrag = fragment_shader.c_str();
    glShaderSource(_vertHandle, 1, &srcVert, 0);
    glShaderSource(_fragHandle, 1, &srcFrag, 0);
    glCompileShader(_vertHandle);
    printCompileErrors(_vertHandle, srcVert);
    glCompileShader(_fragHandle);
    printCompileErrors(_fragHandle, srcFrag);

    _progHandle = glCreateProgram();
    glAttachShader(_progHandle, _vertHandle);
    glAttachShader(_progHandle, _fragHandle);
    glLinkProgram(_progHandle);


    GET_GL_ERROR;

    _attribLocTex      = glGetUniformLocation(_progHandle, "Texture");
    _attribLocProjMtx  = glGetUniformLocation(_progHandle, "ProjMtx");
    _attribLocPosition = glGetAttribLocation (_progHandle, "Position");
    _attribLocUV       = glGetAttribLocation (_progHandle, "UV");
    _attribLocColor    = glGetAttribLocation (_progHandle, "Color");

    GET_GL_ERROR;

    glGenBuffers(1, &_vboHandle);
    glGenBuffers(1, &_elementsHandle);

    glGenVertexArrays(1, &_vaoHandle);
    glBindVertexArray(_vaoHandle);
    glBindBuffer(GL_ARRAY_BUFFER, _vboHandle);
    glEnableVertexAttribArray(_attribLocPosition);
    glEnableVertexAttribArray(_attribLocUV);
    glEnableVertexAttribArray(_attribLocColor);

    GET_GL_ERROR;

    #define OFFSETOF(TYPE, ELEMENT) ((size_t)&(((TYPE *)0)->ELEMENT))
    glVertexAttribPointer(_attribLocPosition, 2, GL_FLOAT,         GL_FALSE, sizeof(ImDrawVert), (GLvoid*)OFFSETOF(ImDrawVert, pos));
    glVertexAttribPointer(_attribLocUV,       2, GL_FLOAT,         GL_FALSE, sizeof(ImDrawVert), (GLvoid*)OFFSETOF(ImDrawVert, uv));
    glVertexAttribPointer(_attribLocColor,    4, GL_UNSIGNED_BYTE, GL_TRUE,  sizeof(ImDrawVert), (GLvoid*)OFFSETOF(ImDrawVert, col)); 
    #undef OFFSETOF

    GET_GL_ERROR;

    // Build texture atlas
    ImGuiIO& io = ImGui::GetIO();
    SLuchar* pixels;
    int width, height;

    // Load as RGBA 32-bits (75% of the memory is wasted, but default font is 
    // so small) because it is more likely to be compatible with user's 
    // existing shaders. If your ImTextureId represent a higher-level concept 
    // than just a GL texture id, consider calling GetTexDataAsAlpha8() 
    // instead to save on GPU memory.
    io.Fonts->GetTexDataAsRGBA32(&pixels, &width, &height);   

    // Upload texture to graphics system
    glGetIntegerv(GL_TEXTURE_BINDING_2D, &last_texture);
    glGenTextures(1, &_fontTexture);
    glBindTexture(GL_TEXTURE_2D, _fontTexture);
    glTexParameteri(GL_TEXTURE_2D, GL_TEXTURE_MIN_FILTER, GL_LINEAR);
    glTexParameteri(GL_TEXTURE_2D, GL_TEXTURE_MAG_FILTER, GL_LINEAR);
    glTexImage2D(GL_TEXTURE_2D, 0, GL_RGBA, width, height, 0, GL_RGBA, GL_UNSIGNED_BYTE, pixels);

    GET_GL_ERROR;

    // Store our identifier
    io.Fonts->TexID = (void *)(intptr_t)_fontTexture;

    // Restore state
    glBindTexture(GL_TEXTURE_2D, last_texture);

    // Restore modified GL state
    glBindTexture(GL_TEXTURE_2D, last_texture);
    glBindBuffer(GL_ARRAY_BUFFER, last_array_buffer);
    glBindVertexArray(last_vertex_array);

    GET_GL_ERROR;
}
//-----------------------------------------------------------------------------
//! Deletes all OpenGL objects for drawing the imGui
void SLGLImGui::deleteOpenGLObjects()
{
    if (_vaoHandle) glDeleteVertexArrays(1, &_vaoHandle);
    if (_vboHandle) glDeleteBuffers(1, &_vboHandle);
    if (_elementsHandle) glDeleteBuffers(1, &_elementsHandle);
    _vaoHandle = _vboHandle = _elementsHandle = 0;

    if (_progHandle && _vertHandle) glDetachShader(_progHandle, _vertHandle);
    if (_vertHandle) glDeleteShader(_vertHandle);
    _vertHandle = 0;

    if (_progHandle && _fragHandle) glDetachShader(_progHandle, _fragHandle);
    if (_fragHandle) glDeleteShader(_fragHandle);
    _fragHandle = 0;

    if (_progHandle) glDeleteProgram(_progHandle);
    _progHandle = 0;

    if (_fontTexture)
    {
        glDeleteTextures(1, &_fontTexture);
        ImGui::GetIO().Fonts->TexID = 0;
        _fontTexture = 0;
    }
}
//-----------------------------------------------------------------------------
//! Prints the compile errors in case of a GLSL compile failure
void SLGLImGui::printCompileErrors(SLint shaderHandle, const SLchar* src)
{
    // Check compiler log
    SLint compileSuccess = 0;
    glGetShaderiv(shaderHandle, GL_COMPILE_STATUS, &compileSuccess);
    if (compileSuccess == GL_FALSE)
    {   GLchar log[512];
        glGetShaderInfoLog(shaderHandle, sizeof(log), 0, &log[0]);
        SL_LOG("*** COMPILER ERROR ***\n");
        SL_LOG("%s\n---\n", log);
        SL_LOG("%s\n", src);
    }
}
//-----------------------------------------------------------------------------
//! Inits a new frame for the ImGui system
void SLGLImGui::onInitNewFrame(SLScene* s, SLSceneView* sv)
{
    // If no build function is provided there is no ImGui
    if (!build) return;

    if ((SLint)SLGLImGui::fontPropDots != (SLint)_fontPropDots ||
        (SLint)SLGLImGui::fontFixedDots != (SLint)_fontFixedDots)
        loadFonts(SLGLImGui::fontPropDots, SLGLImGui::fontFixedDots);

    if (!_fontTexture)
        createOpenGLObjects();

    ImGuiIO& io = ImGui::GetIO();
    
    // Setup time step
    SLfloat nowSec =  SLApplication::scene->timeSec();
    io.DeltaTime = _timeSec > 0.0 ? nowSec-_timeSec : 1.0f/60.0f;
    if (io.DeltaTime < 0) io.DeltaTime = 1.0f/60.0f;
    _timeSec = nowSec;

    io.MouseWheel = _mouseWheel;
    _mouseWheel = 0.0f;

    // Start the frame
    ImGui::NewFrame();

    // Call the build function. The whole UI is constructed here
    // This function is provided by the top-level project.
    // For the SLProject demo apps this build function is implemented in the
    // class SLDemoGui.
    if (build)
        build(s, sv);
}
//-----------------------------------------------------------------------------
//! Callback if window got resized
void SLGLImGui::onResize(SLint scrW, SLint scrH)
{
    ImGuiIO& io = ImGui::GetIO();
    io.DisplaySize = ImVec2((SLfloat)scrW, (SLfloat)scrH);
}
//-----------------------------------------------------------------------------
//! Callback for main rendering for the ImGui GUI system
void SLGLImGui::onPaint(ImDrawData* draw_data)
{
    ImGuiIO& io = ImGui::GetIO();

    // Avoid rendering when minimized, scale coordinates for retina displays 
    // (screen coordinates != framebuffer coordinates)
    int fb_width  = (int)(io.DisplaySize.x * io.DisplayFramebufferScale.x);
    int fb_height = (int)(io.DisplaySize.y * io.DisplayFramebufferScale.y);
    if (fb_width == 0 || fb_height == 0)
        return;
    draw_data->ScaleClipRects(io.DisplayFramebufferScale);

    // Backup GL state
    GLint last_active_texture; 
    glGetIntegerv(GL_ACTIVE_TEXTURE, &last_active_texture);
    glActiveTexture(GL_TEXTURE0);
    
    GLint last_program; 
    glGetIntegerv(GL_CURRENT_PROGRAM, &last_program);
    GLint last_texture; 
    glGetIntegerv(GL_TEXTURE_BINDING_2D, &last_texture);
    GLint last_array_buffer; 
    glGetIntegerv(GL_ARRAY_BUFFER_BINDING, &last_array_buffer);
    GLint last_element_array_buffer; 
    glGetIntegerv(GL_ELEMENT_ARRAY_BUFFER_BINDING, &last_element_array_buffer);
    GLint last_vertex_array; 
    glGetIntegerv(GL_VERTEX_ARRAY_BINDING, &last_vertex_array);
    GLint last_blend_src_rgb; 
    glGetIntegerv(GL_BLEND_SRC_RGB, &last_blend_src_rgb);
    GLint last_blend_dst_rgb; 
    glGetIntegerv(GL_BLEND_DST_RGB, &last_blend_dst_rgb);
    GLint last_blend_src_alpha; 
    glGetIntegerv(GL_BLEND_SRC_ALPHA, &last_blend_src_alpha);
    GLint last_blend_dst_alpha; 
    glGetIntegerv(GL_BLEND_DST_ALPHA, &last_blend_dst_alpha);
    GLint last_blend_equation_rgb; 
    glGetIntegerv(GL_BLEND_EQUATION_RGB, &last_blend_equation_rgb);
    GLint last_blend_equation_alpha; 
    glGetIntegerv(GL_BLEND_EQUATION_ALPHA, &last_blend_equation_alpha);
    GLint last_viewport[4]; 
    glGetIntegerv(GL_VIEWPORT, last_viewport);
    GLint last_scissor_box[4];
    glGetIntegerv(GL_SCISSOR_BOX, last_scissor_box);

    GLboolean last_enable_blend         = glIsEnabled(GL_BLEND);
    GLboolean last_enable_cull_face     = glIsEnabled(GL_CULL_FACE);
    GLboolean last_enable_depth_test    = glIsEnabled(GL_DEPTH_TEST);
    GLboolean last_enable_scissor_test  = glIsEnabled(GL_SCISSOR_TEST);

    // Setup render state: alpha-blending enabled, no face culling, no depth testing, scissor enabled
    glEnable(GL_BLEND);
    glBlendEquation(GL_FUNC_ADD);
    glBlendFunc(GL_SRC_ALPHA, GL_ONE_MINUS_SRC_ALPHA);
    glDisable(GL_CULL_FACE);
    glDisable(GL_DEPTH_TEST);
    glEnable(GL_SCISSOR_TEST);

    // Setup viewport, orthographic projection matrix
    glViewport(0, 0, (GLsizei)fb_width, (GLsizei)fb_height);
    const float ortho_projection[4][4] =
    {   { 2.0f/io.DisplaySize.x, 0.0f,                   0.0f, 0.0f },
        { 0.0f,                  2.0f/-io.DisplaySize.y, 0.0f, 0.0f },
        { 0.0f,                  0.0f,                  -1.0f, 0.0f },
        {-1.0f,                  1.0f,                   0.0f, 1.0f },
    };

    glUseProgram(_progHandle);
    glUniform1i(_attribLocTex, 0);
    glUniformMatrix4fv(_attribLocProjMtx, 1, GL_FALSE, &ortho_projection[0][0]);
    glBindVertexArray(_vaoHandle);

    for (int n = 0; n < draw_data->CmdListsCount; n++)
    {
        const ImDrawList* cmd_list = draw_data->CmdLists[n];
        const ImDrawIdx* idx_buffer_offset = 0;

        glBindBuffer(GL_ARRAY_BUFFER, _vboHandle);
        glBufferData(GL_ARRAY_BUFFER, 
                     (GLsizeiptr)cmd_list->VtxBuffer.Size * sizeof(ImDrawVert), 
                     (const GLvoid*)cmd_list->VtxBuffer.Data, GL_STREAM_DRAW);

        glBindBuffer(GL_ELEMENT_ARRAY_BUFFER, _elementsHandle);
        glBufferData(GL_ELEMENT_ARRAY_BUFFER, 
                     (GLsizeiptr)cmd_list->IdxBuffer.Size * sizeof(ImDrawIdx), 
                     (const GLvoid*)cmd_list->IdxBuffer.Data, GL_STREAM_DRAW);

        for (int cmd_i = 0; cmd_i < cmd_list->CmdBuffer.Size; cmd_i++)
        {
            const ImDrawCmd* pcmd = &cmd_list->CmdBuffer[cmd_i];
            if (pcmd->UserCallback)
            {
                pcmd->UserCallback(cmd_list, pcmd);
            }
            else
            {
                glBindTexture(GL_TEXTURE_2D, (GLuint)(intptr_t)pcmd->TextureId);
                glScissor((int)pcmd->ClipRect.x, 
                          (int)(fb_height - pcmd->ClipRect.w), 
                          (int)(pcmd->ClipRect.z - pcmd->ClipRect.x), 
                          (int)(pcmd->ClipRect.w - pcmd->ClipRect.y));
                glDrawElements(GL_TRIANGLES, 
                               (GLsizei)pcmd->ElemCount, 
                               sizeof(ImDrawIdx) == 2 ? GL_UNSIGNED_SHORT : GL_UNSIGNED_INT, 
                               idx_buffer_offset);
            }
            idx_buffer_offset += pcmd->ElemCount;
        }
    }

    // Restore modified GL state
    glUseProgram(last_program);
    glBindTexture(GL_TEXTURE_2D, last_texture);
    glActiveTexture(last_active_texture);
    glBindVertexArray(last_vertex_array);
    glBindBuffer(GL_ARRAY_BUFFER, last_array_buffer);
    glBindBuffer(GL_ELEMENT_ARRAY_BUFFER, last_element_array_buffer);
    glBlendEquationSeparate(last_blend_equation_rgb, last_blend_equation_alpha);
    glBlendFuncSeparate(last_blend_src_rgb, 
                        last_blend_dst_rgb, 
                        last_blend_src_alpha, 
                        last_blend_dst_alpha);
    if (last_enable_blend) glEnable(GL_BLEND); else glDisable(GL_BLEND);
    if (last_enable_cull_face) glEnable(GL_CULL_FACE); else glDisable(GL_CULL_FACE);
    if (last_enable_depth_test) glEnable(GL_DEPTH_TEST); else glDisable(GL_DEPTH_TEST);
    if (last_enable_scissor_test) glEnable(GL_SCISSOR_TEST); else glDisable(GL_SCISSOR_TEST);
    glViewport(last_viewport[0], 
               last_viewport[1], 
               (GLsizei)last_viewport[2], 
               (GLsizei)last_viewport[3]);
    glScissor(last_scissor_box[0], 
              last_scissor_box[1], 
              (GLsizei)last_scissor_box[2], 
              (GLsizei)last_scissor_box[3]);
}
//-----------------------------------------------------------------------------
//! Updates the mouse cursor position
void SLGLImGui::onMouseMove(SLint xPos, SLint yPos)
{
    ImGui::GetIO().MousePos = ImVec2((SLfloat)xPos, (SLfloat)yPos);
    //SL_LOG("M");
}
//-----------------------------------------------------------------------------
//! Callback for the mouse scroll movement
void SLGLImGui::onMouseWheel(SLfloat yoffset)
{
    // Use fractional mouse wheel, 1.0 unit 5 lines.
    _mouseWheel += yoffset; 
}
//-----------------------------------------------------------------------------
//! Callback on mouse button down event
void SLGLImGui::onMouseDown(SLMouseButton button, SLint x, SLint y)
{
    ImGuiIO& io = ImGui::GetIO();
    io.MousePos = ImVec2((SLfloat)x, (SLfloat)y);
    if (button == MB_left)   io.MouseDown[0] = true;
    if (button == MB_middle) io.MouseDown[1] = true;
    if (button == MB_right)  io.MouseDown[2] = true;
    //SL_LOG("D");
}
//-----------------------------------------------------------------------------
//! Callback on mouse button up event
void SLGLImGui::onMouseUp(SLMouseButton button, SLint x, SLint y)
{
    ImGuiIO& io = ImGui::GetIO();
    io.MousePos = ImVec2((SLfloat)x, (SLfloat)y);
    if (button == MB_left)   io.MouseDown[0] = false;
    if (button == MB_middle) io.MouseDown[1] = false;
    if (button == MB_right)  io.MouseDown[2] = false;
    //SL_LOG("U");
}
//-----------------------------------------------------------------------------
//! Callback on key press event
void SLGLImGui::onKeyPress(SLKey key, SLKey mod)
{
    ImGuiIO& io = ImGui::GetIO();
    io.KeysDown[key] = true;
    io.KeyCtrl  = mod & K_ctrl ? true : false;
    io.KeyShift = mod & K_shift ? true : false;
    io.KeyAlt   = mod & K_alt ? true : false;
}
//-----------------------------------------------------------------------------
//! Callback on key release event
void SLGLImGui::onKeyRelease(SLKey key, SLKey mod)
{
    ImGuiIO& io = ImGui::GetIO();
    io.KeysDown[key] = false;
    io.KeyCtrl  = mod & K_ctrl ? true : false;
    io.KeyShift = mod & K_shift ? true : false;
    io.KeyAlt   = mod & K_alt ? true : false;
}
//-----------------------------------------------------------------------------
//! Callback on character input
void SLGLImGui::onCharInput(SLuint c)
{
    ImGuiIO& io = ImGui::GetIO();
    if (c > 0 && c < 0x10000)
        io.AddInputCharacter((unsigned short)c);
}
//-----------------------------------------------------------------------------
//! Callback on closing the application
void SLGLImGui::onClose()
{
    deleteOpenGLObjects();
    ImGui::Shutdown();
}
//-----------------------------------------------------------------------------
//! Renders an extra frame with the current mouse position
void SLGLImGui::renderExtraFrame(SLScene* s, SLSceneView* sv,
                                 SLint mouseX, SLint mouseY)
{
    // If ImGui build function exists render the ImGui
    if (build)
    {   ImGui::GetIO().MousePos = ImVec2((SLfloat)mouseX, (SLfloat)mouseY);
        onInitNewFrame(s, sv);
        ImGui::Render();
        onPaint(ImGui::GetDrawData());
    }
}
//-----------------------------------------------------------------------------<|MERGE_RESOLUTION|>--- conflicted
+++ resolved
@@ -15,25 +15,16 @@
 #include <debug_new.h>        // memory leak detector
 #endif
 
-<<<<<<< HEAD
-=======
 #include <SLGLImGui.h>
->>>>>>> 72e5e6f2
 #include <SLApplication.h>
 #include <SLScene.h>
-#include <SLGLImGui.h>
-
-//-----------------------------------------------------------------------------
-<<<<<<< HEAD
-SLfloat     SLGLImGui::fontPropDots        = 0.0f;
-SLfloat     SLGLImGui::fontFixedDots       = 0.0f;
-SLfloat     SLGLImGui::transformationRotValue = 0.01f;
-SLfloat     SLGLImGui::transformationTransValue = 0.01f;
-SLfloat     SLGLImGui::transformationScaleValue = 0.01f;
-=======
+
+//-----------------------------------------------------------------------------
 SLfloat SLGLImGui::fontPropDots     = 16.0f;
 SLfloat SLGLImGui::fontFixedDots    = 13.0f;
->>>>>>> 72e5e6f2
+SLfloat SLGLImGui::transformationRotValue = 0.01f;
+SLfloat SLGLImGui::transformationTransValue = 0.01f;
+SLfloat SLGLImGui::transformationScaleValue = 0.01f;
 //-----------------------------------------------------------------------------
 SLGLImGui::SLGLImGui()
 {
