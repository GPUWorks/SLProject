//#############################################################################
//  File:      SLDemoGui.cpp
//  Purpose:   UI with the ImGUI framework fully rendered in OpenGL 3+
//  Author:    Marcus Hudritsch
//  Date:      Summer 2017
//  Codestyle: https://github.com/cpvrlab/SLProject/wiki/Coding-Style-Guidelines
//  Copyright: Marcus Hudritsch
//             This software is provide under the GNU General Public License
//             Please visit: http://opensource.org/licenses/GPL-3.0
//#############################################################################

#include <stdafx.h>           // precompiled headers
#ifdef SL_MEMLEAKDETECT       // set in SL.h for debug config only
#include <debug_new.h>        // memory leak detector
#endif

#include <SLDemoGui.h>
#include <SLScene.h>
#include <SLSceneView.h>
#include <SLInterface.h>
#include <SLNode.h>
#include <SLMesh.h>
#include <SLMaterial.h>
#include <SLGLTexture.h>
#include <SLGLProgram.h>
#include <SLGLShader.h>
#include <SLLightSpot.h>
#include <SLLightRect.h>
#include <SLLightDirect.h>
#include <SLAnimPlayback.h>
#include <SLImporter.h>
#include <SLCVCapture.h>
#include <SLCVImage.h>
#include <SLGLTexture.h>
#include <SLTransferFunction.h>
#include <SLCVTrackedFeatures.h>

#include <imgui.h>

#define IM_ARRAYSIZE(_ARR)  ((int)(sizeof(_ARR)/sizeof(*_ARR)))

//-----------------------------------------------------------------------------
//! Vector getter callback for combo and listbox with std::vector<std::string>
static auto vectorGetter = [](void* vec, int idx, const char** out_text)
{
    auto& vector = *(SLVstring*)vec;
    if (idx < 0 || idx >= (int)vector.size())
        return false;

    *out_text = vector.at(idx).c_str();
    return true;
};
//-----------------------------------------------------------------------------
//! Combobox that allows to pass the items as a string vector
bool myComboBox(const char* label, int* currIndex, SLVstring& values)
{
    if (values.empty())
        return false;

    return ImGui::Combo(label,
                        currIndex,
                        vectorGetter,
                        (void*)&values,
                        (int)values.size());
}
//-----------------------------------------------------------------------------
//! Listbox that allows to pass the items as a string vector
bool myListBox(const char* label, int* currIndex, SLVstring& values)
{
    if (values.empty())
        return false;

    return ImGui::ListBox(label,
                          currIndex,
                          vectorGetter,
                          (void*)&values,
                          (int)values.size());
}
//-----------------------------------------------------------------------------
//! Centers the next ImGui window in the parent
void centerNextWindow(SLSceneView* sv, SLfloat widthPC=0.9f, SLfloat heightPC=0.7f)
{
    SLfloat width  = (SLfloat)sv->scrW()*widthPC;
    SLfloat height = (SLfloat)sv->scrH()*heightPC;
    ImGui::SetNextWindowSize(ImVec2(width, height), ImGuiSetCond_Always);
    ImGui::SetNextWindowPosCenter(ImGuiSetCond_Always);
}
//-----------------------------------------------------------------------------
// Init global static variables
SLGLTexture*    SLDemoGui::cpvrLogo            = nullptr;
SLstring        SLDemoGui::configTime          = "-";
SLbool          SLDemoGui::showAbout           = false;
SLbool          SLDemoGui::showHelp            = false;
SLbool          SLDemoGui::showHelpCalibration = false;
SLbool          SLDemoGui::showCredits         = false;
SLbool          SLDemoGui::showStatsTiming     = false;
SLbool          SLDemoGui::showStatsScene      = false;
SLbool          SLDemoGui::showStatsVideo      = false;
SLbool          SLDemoGui::showInfosFrameworks = false;
SLbool          SLDemoGui::showInfosScene      = false;
SLbool          SLDemoGui::showInfosSensors    = false;
SLbool          SLDemoGui::showSceneGraph      = false;
SLbool          SLDemoGui::showProperties      = false;

SLstring SLDemoGui::infoAbout =
"Welcome to the SLProject demo app. It is developed at the \
Computer Science Department of the Bern University of Applied Sciences. \
The app shows what you can learn in two semesters about 3D computer graphics \
in real time rendering and ray tracing. The framework is developed \
in C++ with OpenGL ES so that it can run also on mobile devices. \
Ray tracing provides in addition high quality transparencies, reflections and soft shadows. \
Click to close and use the menu to choose different scenes and view settings. \
For more information please visit: https://github.com/cpvrlab/SLProject";

SLstring SLDemoGui::infoCredits =
"Contributors since 2005 in alphabetic order: Martin Christen, Manuel Frischknecht, Michael \
Goettlicher, Timo Tschanz, Marc Wacker, Pascal Zingg \n\n\
Credits for external libraries:\n\
- assimp: assimp.sourceforge.net\n\
- imgui: github.com/ocornut/imgui\n\
- glew: glew.sourceforge.net\n\
- glfw: glfw.org\n\
- OpenCV: opencv.org\n\
- OpenGL: opengl.org";

SLstring SLDemoGui::infoHelp =
"Help for mouse or finger control:\n\
- Use mouse or your finger to rotate the scene\n\
- Use mouse-wheel or pinch 2 fingers to go forward/backward\n\
- Use CTRL-mouse or 2 fingers to move sidewards/up-down\n\
- Double click or double tap to select object\n\
- If no menu is visible press ESC";

SLstring SLDemoGui::infoCalibrate =
"The calibration process requires a chessboard image to be printed \
and glued on a flat board. You can find the PDF with the chessboard image on: \n\
https://github.com/cpvrlab/SLProject/tree/master/_data/calibrations/ \n\n\
For a calibration you have to take 20 images with detected inner \
chessboard corners. To take an image you have to click with the mouse \
or tap with finger into the screen. You can mirror the video image under \
Preferences > Video. \n\
After calibration the yellow wireframe cube should stick on the chessboard.\n\n\
Please close first this info dialog.";

//-----------------------------------------------------------------------------
//! This is the main building function for the GUI of the Demo apps
/*! Is is passed to the SLGLImGui::build function in main of the app-Demo-GLFW
 app. This function will be called once per frame roughly at the end of
 SLSceneView::onPaint in SLSceneView::draw2DGL by calling ImGui::Render.\n
 See also the comments on SLGLImGui.
 */
void SLDemoGui::buildDemoGui(SLScene* s, SLSceneView* sv)
{
    if (!showAbout && !showCredits)
        buildMenuBar(s, sv);

    if (showAbout)
    {
        if (cpvrLogo == nullptr)
        {
            // The texture resources get deleted by the SLScene destructor
            cpvrLogo = new SLGLTexture("LogoCPVR_256L.png");
            if (cpvrLogo != nullptr)
                cpvrLogo->bindActive();
        } else  cpvrLogo->bindActive();

        centerNextWindow(sv);
        ImGui::Begin("About SLProject", &showAbout);
        ImGui::Image((ImTextureID)cpvrLogo->texName(), ImVec2(100,100), ImVec2(0,1), ImVec2(1,0));
        ImGui::SameLine();
        ImGui::Text("Version %s", SL::version.c_str());
        ImGui::Separator();
        ImGui::TextWrapped(infoAbout.c_str());
        ImGui::End();
    }

    if (showHelp)
    {
        centerNextWindow(sv);
        ImGui::Begin("Help on Interaction", &showHelp);
        ImGui::Separator();

        ImGui::TextWrapped(infoHelp.c_str());
        ImGui::End();
    }

    if (showHelpCalibration)
    {
        centerNextWindow(sv);
        ImGui::Begin("Help on Camera Calibration", &showHelpCalibration, ImVec2(400,0));
        ImGui::TextWrapped(infoCalibrate.c_str());
        ImGui::End();
    }

    if (showCredits)
    {
        centerNextWindow(sv);
        ImGui::Begin("Credits for all Contributors and external Libraries", &showCredits);
        ImGui::TextWrapped(infoCredits.c_str());
        ImGui::End();
    }

    if (showStatsTiming)
    {
        SLRenderType rType = sv->renderType();
        SLCamera* cam = sv->camera();
        SLfloat ft = s->frameTimesMS().average();
        SLchar m[2550];   // message character array
        m[0]=0;           // set zero length

        if (rType == RT_gl)
        {
            // Get averages from average variables (see SLAverage)
            SLfloat captureTime     = s->captureTimesMS().average();
            SLfloat updateTime      = s->updateTimesMS().average();
            SLfloat trackingTime    = s->trackingTimesMS().average();
            SLfloat detectTime      = s->detectTimesMS().average();
            SLfloat matchTime       = s->matchTimesMS().average();
            SLfloat optFlowTime     = s->optFlowTimesMS().average();
            SLfloat poseTime        = s->poseTimesMS().average();
            SLfloat draw3DTime      = s->draw3DTimesMS().average();
            SLfloat draw2DTime      = s->draw2DTimesMS().average();
            SLfloat cullTime        = s->cullTimesMS().average();

            // Calculate percentage from frame time
            SLfloat captureTimePC   = SL_clamp(captureTime  / ft * 100.0f, 0.0f,100.0f);
            SLfloat updateTimePC    = SL_clamp(updateTime   / ft * 100.0f, 0.0f,100.0f);
            SLfloat trackingTimePC  = SL_clamp(trackingTime / ft * 100.0f, 0.0f,100.0f);
            SLfloat detectTimePC    = SL_clamp(detectTime   / ft * 100.0f, 0.0f,100.0f);
            SLfloat matchTimePC     = SL_clamp(matchTime    / ft * 100.0f, 0.0f,100.0f);
            SLfloat optFlowTimePC   = SL_clamp(optFlowTime  / ft * 100.0f, 0.0f,100.0f);
            SLfloat poseTimePC      = SL_clamp(poseTime     / ft * 100.0f, 0.0f,100.0f);
            SLfloat draw3DTimePC    = SL_clamp(draw3DTime   / ft * 100.0f, 0.0f,100.0f);
            SLfloat draw2DTimePC    = SL_clamp(draw2DTime   / ft * 100.0f, 0.0f,100.0f);
            SLfloat cullTimePC      = SL_clamp(cullTime     / ft * 100.0f, 0.0f,100.0f);

            ImGui::PushFont(ImGui::GetIO().Fonts->Fonts[1]);
            ImGui::Begin("Timing", &showStatsTiming, ImVec2(300,0));
            ImGui::Text("Renderer      : OpenGL");
            ImGui::Text("Frame size    : %d x %d", sv->scrW(), sv->scrH());
            ImGui::Text("NO. drawcalls : %d\n", SLGLVertexArray::totalDrawCalls);
            ImGui::Text("Frames per s. : %4.1f", s->fps());
            ImGui::Text("Frame time    : %4.1f ms (100%%)", ft);
            ImGui::Text("  Capture     : %4.1f ms (%3d%%)", captureTime,  (SLint)captureTimePC);
            ImGui::Text("  Update      : %4.1f ms (%3d%%)", updateTime,   (SLint)updateTimePC);
            ImGui::Text("    Tracking  : %4.1f ms (%3d%%)", trackingTime, (SLint)trackingTimePC);
            ImGui::Text("      Detect  : %4.1f ms (%3d%%)", detectTime,   (SLint)detectTimePC);
            ImGui::Text("      Match   : %4.1f ms (%3d%%)", matchTime,    (SLint)matchTimePC);
            ImGui::Text("      Opt.Flow: %4.1f ms (%3d%%)", optFlowTime,  (SLint)optFlowTimePC);
            ImGui::Text("      Pose    : %4.1f ms (%3d%%)", poseTime,     (SLint)poseTimePC);
            ImGui::Text("  Culling     : %4.1f ms (%3d%%)", cullTime,     (SLint)cullTimePC);
            ImGui::Text("  Drawing 3D  : %4.1f ms (%3d%%)", draw3DTime,   (SLint)draw3DTimePC);
            ImGui::Text("  Drawing 2D  : %4.1f ms (%3d%%)", draw2DTime,   (SLint)draw2DTimePC);

            ImGui::End();
            ImGui::PopFont();

        } else
        if (rType == RT_rt)
        {
            SLRaytracer* rt = sv->raytracer();
            SLint primaries = sv->scrW() * sv->scrH();
            SLuint total = primaries + SLRay::reflectedRays + SLRay::subsampledRays + SLRay::refractedRays + SLRay::shadowRays;
            SLfloat rpms = rt->renderSec() ? total/rt->renderSec()/1000.0f : 0.0f;
            sprintf(m+strlen(m), "Renderer      : Ray Tracer\n");
            sprintf(m+strlen(m), "Frame size    : %d x %d\n", sv->scrW(), sv->scrH());
            sprintf(m+strlen(m), "Frames per s. : %4.1f\n", s->fps());
            sprintf(m+strlen(m), "Frame Time    : %4.2f sec.\n", rt->renderSec());
            sprintf(m+strlen(m), "Rays per ms   : %6.0f\n", rpms);
            sprintf(m+strlen(m), "Threads       : %d\n", rt->numThreads());

            ImGui::PushFont(ImGui::GetIO().Fonts->Fonts[1]);
            ImGui::Begin("Timing", &showStatsTiming, ImVec2(300,0));
            ImGui::TextWrapped(m);
            ImGui::End();
            ImGui::PopFont();
        }
    }

    if (showStatsScene)
    {
        SLchar m[2550];   // message character array
        m[0]=0;           // set zero length

        SLNodeStats& stats2D  = sv->stats2D();
        SLNodeStats& stats3D  = sv->stats3D();
        SLfloat vox           = (SLfloat)stats3D.numVoxels;
        SLfloat voxEmpty      = (SLfloat)stats3D.numVoxEmpty;
        SLfloat voxelsEmpty   = vox ? voxEmpty / vox*100.0f : 0.0f;
        SLfloat numRTTria     = (SLfloat)stats3D.numTriangles;
        SLfloat avgTriPerVox  = vox ? numRTTria / (vox-voxEmpty) : 0.0f;
        SLint numOpaqueNodes  = (int)sv->visibleNodes()->size();
        SLint numBlendedNodes = (int)sv->blendNodes()->size();
        SLint numVisibleNodes =  numOpaqueNodes + numBlendedNodes;
        SLint numGroupPC      = (SLint)((SLfloat)stats3D.numGroupNodes/(SLfloat)stats3D.numNodes * 100.0f);
        SLint numLeafPC       = (SLint)((SLfloat)stats3D.numLeafNodes/(SLfloat)stats3D.numNodes * 100.0f);
        SLint numLightsPC     = (SLint)((SLfloat)stats3D.numLights/(SLfloat)stats3D.numNodes * 100.0f);
        SLint numOpaquePC     = (SLint)((SLfloat)numOpaqueNodes/(SLfloat)stats3D.numNodes * 100.0f);
        SLint numBlendedPC    = (SLint)((SLfloat)numBlendedNodes/(SLfloat)stats3D.numNodes * 100.0f);
        SLint numVisiblePC    = (SLint)((SLfloat)numVisibleNodes/(SLfloat)stats3D.numNodes * 100.0f);

        // Calculate total size of texture bytes on CPU
        SLfloat cpuMBTexture = 0;
        for (auto t : s->textures())
            for (auto i : t->images())
                cpuMBTexture += i->bytesPerImage();
        cpuMBTexture  = cpuMBTexture / 1E6f;

        SLfloat cpuMBMeshes    = (SLfloat)stats3D.numBytes / 1E6f;
        SLfloat cpuMBVoxels    = (SLfloat)stats3D.numBytesAccel / 1E6f;
        SLfloat cpuMBTotal     = cpuMBTexture + cpuMBMeshes + cpuMBVoxels;
        SLint   cpuMBTexturePC = (SLint)(cpuMBTexture / cpuMBTotal * 100.0f);
        SLint   cpuMBMeshesPC  = (SLint)(cpuMBMeshes  / cpuMBTotal * 100.0f);
        SLint   cpuMBVoxelsPC  = (SLint)(cpuMBVoxels  / cpuMBTotal * 100.0f);
        SLfloat gpuMBTexture   = (SLfloat)SLGLTexture::numBytesInTextures / 1E6f;
        SLfloat gpuMBVbo       = (SLfloat)SLGLVertexBuffer::totalBufferSize / 1E6f;
        SLfloat gpuMBTotal     = gpuMBTexture + gpuMBVbo;
        SLint   gpuMBTexturePC = (SLint)(gpuMBTexture / gpuMBTotal * 100.0f);
        SLint   gpuMBVboPC     = (SLint)(gpuMBVbo / gpuMBTotal * 100.0f);

        sprintf(m+strlen(m), "Scene Name      : %s\n", s->name().c_str());
        sprintf(m+strlen(m), "No. of Nodes    : %5d (100%%)\n", stats3D.numNodes);
        sprintf(m+strlen(m), "- Group Nodes   : %5d (%3d%%)\n", stats3D.numGroupNodes, numGroupPC);
        sprintf(m+strlen(m), "- Leaf  Nodes   : %5d (%3d%%)\n", stats3D.numLeafNodes, numLeafPC);
        sprintf(m+strlen(m), "- Light Nodes   : %5d (%3d%%)\n", stats3D.numLights, numLightsPC);
        sprintf(m+strlen(m), "- Opaque Nodes  : %5d (%3d%%)\n", numOpaqueNodes, numOpaquePC);
        sprintf(m+strlen(m), "- Blended Nodes : %5d (%3d%%)\n", numBlendedNodes, numBlendedPC);
        sprintf(m+strlen(m), "- Visible Nodes : %5d (%3d%%)\n", numVisibleNodes, numVisiblePC);
        sprintf(m+strlen(m), "No. of Meshes   : %u\n", stats3D.numMeshes);
        sprintf(m+strlen(m), "No. of Triangles: %u\n", stats3D.numTriangles);
        sprintf(m+strlen(m), "CPU MB in Total : %6.2f (100%%)\n", cpuMBTotal);
        sprintf(m+strlen(m), "-   MB in Tex.  : %6.2f (%3d%%)\n", cpuMBTexture, cpuMBTexturePC);
        sprintf(m+strlen(m), "-   MB in Meshes: %6.2f (%3d%%)\n", cpuMBMeshes, cpuMBMeshesPC);
        sprintf(m+strlen(m), "-   MB in Voxels: %6.2f (%3d%%)\n", cpuMBVoxels, cpuMBVoxelsPC);
        sprintf(m+strlen(m), "GPU MB in Total : %6.2f (100%%)\n", gpuMBTotal);
        sprintf(m+strlen(m), "-   MB in Tex.  : %6.2f (%3d%%)\n", gpuMBTexture, gpuMBTexturePC);
        sprintf(m+strlen(m), "-   MB in VBO   : %6.2f (%3d%%)\n", gpuMBVbo, gpuMBVboPC);

        sprintf(m+strlen(m), "No. of Voxels   : %d\n", stats3D.numVoxels);
        sprintf(m+strlen(m), "- empty Voxels  : %4.1f%%\n", voxelsEmpty);
        sprintf(m+strlen(m), "Avg. Tria/Voxel : %4.1F\n", avgTriPerVox);
        sprintf(m+strlen(m), "Max. Tria/Voxel : %d\n", stats3D.numVoxMaxTria);

        // Switch to fixed font
        ImGui::PushFont(ImGui::GetIO().Fonts->Fonts[1]);
        ImGui::Begin("Scene Statistics", &showStatsScene, ImVec2(300,0));
        ImGui::TextUnformatted(m);
        ImGui::End();
        ImGui::PopFont();
    }

    if (showStatsVideo)
    {

        SLchar m[2550];   // message character array
        m[0]=0;           // set zero length

        SLCVCalibration* c = s->activeCalib();
        SLCVSize capSize = SLCVCapture::captureSize;
        SLVideoType vt = s->videoType();
        SLstring mirrored = "None";
        if (c->isMirroredH() && c->isMirroredV()) mirrored = "horizontally & vertically"; else
        if (c->isMirroredH()) mirrored = "horizontally"; else
        if (c->isMirroredV()) mirrored = "vertically";

        sprintf(m+strlen(m), "Video Type    : %s\n", vt==0 ? "None" : vt==1 ? "Main Camera" : "Secondary Camera");
        sprintf(m+strlen(m), "Display size  : %d x %d\n", SLCVCapture::lastFrame.cols, SLCVCapture::lastFrame.rows);
        sprintf(m+strlen(m), "Capture size  : %d x %d\n", capSize.width, capSize.height);
        sprintf(m+strlen(m), "Requested size: %d\n", SLCVCapture::requestedSizeIndex);
        sprintf(m+strlen(m), "Mirrored      : %s\n", mirrored.c_str());
        sprintf(m+strlen(m), "Undistorted   : %s\n", c->showUndistorted()&&c->state()==CS_calibrated?"Yes":"No");
        sprintf(m+strlen(m), "FOV (deg.)    : %4.1f\n", c->cameraFovDeg());
        sprintf(m+strlen(m), "fx,fy,cx,cy   : %4.1f,%4.1f,%4.1f,%4.1f\n", c->fx(),c->fy(),c->cx(),c->cy());
        sprintf(m+strlen(m), "k1,k2,p1,p2   : %4.2f,%4.2f,%4.2f,%4.2f\n", c->k1(),c->k2(),c->p1(),c->p2());
        sprintf(m+strlen(m), "Calib. time   : %s\n", c->calibrationTime().c_str());
        sprintf(m+strlen(m), "Calib. file   : %s\n", c->calibFileName().c_str());
        sprintf(m+strlen(m), "Calib. state  : %s\n", c->stateStr().c_str());

        // Switch to fixed font
        ImGui::PushFont(ImGui::GetIO().Fonts->Fonts[1]);
        ImGui::Begin("Video", &showStatsVideo, ImVec2(300,0));
        ImGui::TextUnformatted(m);
        ImGui::End();
        ImGui::PopFont();
    }

    if (showInfosScene && !showAbout && !showCredits)
    {
        // Calculate window position for dynamic status bar at the bottom of the main window
        ImGuiWindowFlags window_flags = 0;
        window_flags |= ImGuiWindowFlags_NoTitleBar;
        window_flags |= ImGuiWindowFlags_NoResize;
        SLfloat w = (SLfloat)sv->scrW();
        ImVec2 size = ImGui::CalcTextSize(s->info().c_str(), 0, true, w);
        SLfloat h = size.y + SLGLImGui::fontPropDots * 1.2f;
        SLstring info = "Scene Info: " + s->info();

        ImGui::SetNextWindowPos(ImVec2(0,sv->scrH()-h));
        ImGui::SetNextWindowSize(ImVec2(w,h));
        ImGui::Begin("Scene Information", &showInfosScene, window_flags);
        ImGui::TextWrapped(info.c_str());
        ImGui::End();
    }

    if (showInfosFrameworks)
    {
        SLGLState* stateGL = SLGLState::getInstance();
        SLchar m[2550];   // message character array
        m[0]=0;           // set zero length
        sprintf(m+strlen(m), "OpenGL Verion  : %s\n", stateGL->glVersionNO().c_str());
        sprintf(m+strlen(m), "OpenGL Vendor  : %s\n", stateGL->glVendor().c_str());
        sprintf(m+strlen(m), "OpenGL Renderer: %s\n", stateGL->glRenderer().c_str());
        sprintf(m+strlen(m), "OpenGL GLSL    : %s\n", stateGL->glSLVersionNO().c_str());
        sprintf(m+strlen(m), "OpenCV Version : %d.%d.%d\n", CV_MAJOR_VERSION, CV_MINOR_VERSION, CV_VERSION_REVISION);
        sprintf(m+strlen(m), "CV has OpenCL  : %s\n", cv::ocl::haveOpenCL() ? "yes":"no");
        sprintf(m+strlen(m), "ImGui Version  : %s\n", ImGui::GetVersion());

        // Switch to fixed font
        ImGui::PushFont(ImGui::GetIO().Fonts->Fonts[1]);
        ImGui::Begin("Framework Informations", &showInfosFrameworks, ImVec2(300,0));
        ImGui::TextUnformatted(m);
        ImGui::End();
        ImGui::PopFont();
    }

    if (showInfosSensors)
    {
        SLGLState* stateGL = SLGLState::getInstance();
        SLchar m[2550];   // message character array
        m[0]=0;           // set zero length
        sprintf(m+strlen(m), "Uses Rotation       : %s\n",    s->usesRotation() ? "yes" : "no");
        sprintf(m+strlen(m), "Orientation Pitch   : %1.0f\n", s->devicePitchRAD()*SL_RAD2DEG);
        sprintf(m+strlen(m), "Orientation Yaw     : %1.0f\n", s->deviceYawRAD()*SL_RAD2DEG);
        sprintf(m+strlen(m), "Orientation Roll    : %1.0f\n", s->deviceRollRAD()*SL_RAD2DEG);
        sprintf(m+strlen(m), "Zero Yaw at Start   : %s\n",    s->zeroYawAtStart() ? "yes" : "no");
        sprintf(m+strlen(m), "Start Yaw           : %1.0f\n", s->startYawRAD() * SL_RAD2DEG);


        sprintf(m+strlen(m), "Uses Location       : %s\n",    s->usesLocation() ? "yes" : "no");
        sprintf(m+strlen(m), "Longitude           : %f\n",    s->gpsLongitude());
        sprintf(m+strlen(m), "Latitude            : %f\n",    s->gpsLatitude());
        sprintf(m+strlen(m), "Altitude            : %f\n",    s->gpsAltitude());

        // Switch to fixed font
        ImGui::PushFont(ImGui::GetIO().Fonts->Fonts[1]);
        ImGui::Begin("Sensor Informations", &showInfosSensors, ImVec2(300,0));
        ImGui::TextUnformatted(m);
        ImGui::End();
        ImGui::PopFont();
    }

    if (showSceneGraph)
    {
        buildSceneGraph(s);
    }

    if (showProperties)
    {
        buildProperties(s);
    }
}
//-----------------------------------------------------------------------------
void SLDemoGui::buildMenuBar(SLScene* s, SLSceneView* sv)
{
    SLCommand curS = SL::currentSceneID;
    SLRenderType rType = sv->renderType();
    SLbool hasAnimations = (s->animManager().allAnimNames().size() > 0);
    static SLint curAnimIx = -1;
    if (!hasAnimations) curAnimIx = -1;

    if (ImGui::BeginMainMenuBar())
    {
        if (ImGui::BeginMenu("File"))
        {
            if (ImGui::BeginMenu("Load Test Scene"))
            {
                if (ImGui::BeginMenu("General Scenes"))
                {
                    SLstring large1 = SLImporter::defaultPath + "PLY/xyzrgb_dragon.ply";
                    SLstring large2 = SLImporter::defaultPath + "PLY/mesh_zermatt.ply";
                    SLstring large3 = SLImporter::defaultPath + "PLY/switzerland.ply";
                    SLbool largeFileExists = SLFileSystem::fileExists(large1) ||
                                             SLFileSystem::fileExists(large2) ||
                                             SLFileSystem::fileExists(large3);

                    if (ImGui::MenuItem("Minimal Scene", 0, curS==C_sceneMinimal))
                        sv->onCommand(C_sceneMinimal);
<<<<<<< HEAD
                    if (ImGui::MenuItem("Pose-Graph and Map Scene", 0, curS == C_sceneCamPoseGraphAndMap))
                        sv->onCommand(C_sceneCamPoseGraphAndMap);
=======
                    if (ImGui::MenuItem("Sensor Test Scene", 0, curS==C_sceneSensorTest))
                        sv->onCommand(C_sceneSensorTest);
>>>>>>> 425cdfe6
                    if (ImGui::MenuItem("Figure Scene", 0, curS==C_sceneFigure))
                        sv->onCommand(C_sceneFigure);
                    if (ImGui::MenuItem("Large Model", 0, curS==C_sceneLargeModel, largeFileExists))
                        sv->onCommand(C_sceneLargeModel);
                    if (ImGui::MenuItem("Mesh Loader", 0, curS==C_sceneMeshLoad))
                        sv->onCommand(C_sceneMeshLoad);
                    if (ImGui::MenuItem("Texture Blending", 0, curS==C_sceneTextureBlend))
                        sv->onCommand(C_sceneTextureBlend);
                    if (ImGui::MenuItem("Texture Filters", 0, curS==C_sceneTextureFilter))
                        sv->onCommand(C_sceneTextureFilter);
                    if (ImGui::MenuItem("Frustum Culling", 0, curS==C_sceneFrustumCull))
                        sv->onCommand(C_sceneFrustumCull);
                    if (ImGui::MenuItem("Massive Data Scene", 0, curS==C_sceneMassiveData))
                        sv->onCommand(C_sceneMassiveData);
                    if (ImGui::MenuItem("2D and 3D Text", 0, curS==C_scene2Dand3DText))
                        sv->onCommand(C_scene2Dand3DText);

                    ImGui::EndMenu();
                }

                if (ImGui::BeginMenu("Shader"))
                {
                    if (ImGui::MenuItem("Per Vertex Blinn-Phong Lighting", 0, curS==C_sceneShaderPerVertexBlinn))
                        sv->onCommand(C_sceneShaderPerVertexBlinn);
                    if (ImGui::MenuItem("Per Pixel Blinn-Phing Lighting", 0, curS==C_sceneShaderPerPixelBlinn))
                        sv->onCommand(C_sceneShaderPerPixelBlinn);
                    if (ImGui::MenuItem("Per Pixel Cook-Torrance Lighting", 0, curS==C_sceneShaderPerPixelCookTorrance))
                        sv->onCommand(C_sceneShaderPerPixelCookTorrance);
                    if (ImGui::MenuItem("Per Vertex Wave", 0, curS==C_sceneShaderPerVertexWave))
                        sv->onCommand(C_sceneShaderPerVertexWave);
                    if (ImGui::MenuItem("Water", 0, curS==C_sceneShaderWater))
                        sv->onCommand(C_sceneShaderWater);
                    if (ImGui::MenuItem("Bump Mapping", 0, curS==C_sceneShaderBumpNormal))
                        sv->onCommand(C_sceneShaderBumpNormal);
                    if (ImGui::MenuItem("Parallax Mapping", 0, curS==C_sceneShaderBumpParallax))
                        sv->onCommand(C_sceneShaderBumpParallax);
                    if (ImGui::MenuItem("Glass Shader", 0, curS==C_sceneRevolver))
                        sv->onCommand(C_sceneRevolver);
                    if (ImGui::MenuItem("Earth Shader", 0, curS==C_sceneShaderEarth))
                        sv->onCommand(C_sceneShaderEarth);

                    ImGui::EndMenu();
                }

                if (ImGui::BeginMenu("Animation"))
                {
                    if (ImGui::MenuItem("Mass Animation", 0, curS==C_sceneAnimationMass))
                        sv->onCommand(C_sceneAnimationMass);
                    if (ImGui::MenuItem("Astroboy Army", 0, curS==C_sceneAnimationArmy))
                        sv->onCommand(C_sceneAnimationArmy);
                    if (ImGui::MenuItem("Skeletal Animation", 0, curS==C_sceneAnimationSkeletal))
                        sv->onCommand(C_sceneAnimationSkeletal);
                    if (ImGui::MenuItem("Node Animation", 0, curS==C_sceneAnimationNode))
                        sv->onCommand(C_sceneAnimationNode);

                    ImGui::EndMenu();
                }

                if (ImGui::BeginMenu("Using Video"))
                {
                    if (ImGui::MenuItem("Track ArUco Marker (Main)", 0, curS==C_sceneVideoTrackArucoMain))
                        sv->onCommand(C_sceneVideoTrackArucoMain);
                    if (ImGui::MenuItem("Track ArUco Marker (Scnd)", 0, curS==C_sceneVideoTrackArucoScnd, SLCVCapture::hasSecondaryCamera))
                        sv->onCommand(C_sceneVideoTrackArucoScnd);
                    if (ImGui::MenuItem("Track Chessboard (Main)", 0, curS==C_sceneVideoTrackChessMain))
                        sv->onCommand(C_sceneVideoTrackChessMain);
                    if (ImGui::MenuItem("Track Chessboard (Scnd)", 0, curS==C_sceneVideoTrackChessScnd, SLCVCapture::hasSecondaryCamera))
                        sv->onCommand(C_sceneVideoTrackChessScnd);
                    if (ImGui::MenuItem("Track Features (Main)", 0, curS==C_sceneVideoTrackFeature2DMain))
                        sv->onCommand(C_sceneVideoTrackFeature2DMain);
                    if (ImGui::MenuItem("Texture from live video", 0, curS==C_sceneVideoTexture))
                        sv->onCommand(C_sceneVideoTexture);

                    ImGui::EndMenu();
                }

                if (ImGui::BeginMenu("Volume Rendering"))
                {
                    if (ImGui::MenuItem("Head MRI Ray Cast", 0, curS==C_sceneVolumeRayCastHeadMRI))
                        sv->onCommand(C_sceneVolumeRayCastHeadMRI);

                    #ifndef SL_GLES
                    if (ImGui::MenuItem("Head MRI Ray Cast Lighted", 0, curS==C_sceneVolumeRayCastLightedMRIHead))
                        sv->onCommand(C_sceneVolumeRayCastLightedMRIHead);
                    #endif

                    ImGui::EndMenu();
                }

                if (ImGui::BeginMenu("Ray tracing"))
                {
                    if (ImGui::MenuItem("Spheres", 0, curS==C_sceneRTSpheres))
                        sv->onCommand(C_sceneRTSpheres);
                    if (ImGui::MenuItem("Muttenzer Box", 0, curS==C_sceneRTMuttenzerBox))
                        sv->onCommand(C_sceneRTMuttenzerBox);
                    if (ImGui::MenuItem("Soft Shadows", 0, curS==C_sceneRTSoftShadows))
                        sv->onCommand(C_sceneRTSoftShadows);
                    if (ImGui::MenuItem("Depth of Field", 0, curS==C_sceneRTDoF))
                        sv->onCommand(C_sceneRTDoF);
                    if (ImGui::MenuItem("Lens Test", 0, curS==C_sceneRTLens))
                        sv->onCommand(C_sceneRTLens);
                    if (ImGui::MenuItem("RT Test", 0, curS==C_sceneRTTest))
                        sv->onCommand(C_sceneRTTest);

                    ImGui::EndMenu();
                }

                if (ImGui::BeginMenu("Path tracing"))
                {
                    if (ImGui::MenuItem("Muttenzer Box", 0, curS==C_sceneRTMuttenzerBox))
                        sv->onCommand(C_sceneRTMuttenzerBox);

                    ImGui::EndMenu();
                }

                ImGui::EndMenu();
            }

            ImGui::Separator();

            if (ImGui::MenuItem("Quit & Save"))
                sv->onCommand(C_quit);

            ImGui::EndMenu();
        }

        if (ImGui::BeginMenu("Preferences"))
        {
            if (ImGui::MenuItem("Slow down on Idle", 0, sv->waitEvents()))
                sv->onCommand(C_waitEventsToggle);

            if (ImGui::MenuItem("Do Multi Sampling", 0, sv->doMultiSampling()))
                sv->onCommand(C_multiSampleToggle);

            if (ImGui::MenuItem("Do Frustum Culling", 0, sv->doFrustumCulling()))
                sv->onCommand(C_frustCullToggle);

            if (ImGui::MenuItem("Do Depth Test", 0, sv->doDepthTest()))
                sv->onCommand(C_depthTestToggle);

            if (ImGui::MenuItem("Animation off", 0, s->stopAnimations()))
                s->stopAnimations(!s->stopAnimations());

            ImGui::Separator();

            if (ImGui::BeginMenu("Rotation Sensor"))
            {
                if (ImGui::MenuItem("Use Device Rotation", 0, s->usesRotation()))
                    s->usesRotation(!s->usesRotation());

                if (ImGui::MenuItem("Zero Yaw at Start", 0, s->zeroYawAtStart()))
                    s->zeroYawAtStart(!s->zeroYawAtStart());

                if (ImGui::MenuItem("Reset Zero Yaw"))
                    s->deviceRotStarted(true);

                ImGui::EndMenu();
            }

            if (ImGui::MenuItem("Use GPS Sensor", 0, s->usesLocation()))
                s->usesLocation(!s->usesLocation());

            ImGui::Separator();

            if (ImGui::BeginMenu("Video"))
            {
                SLCVCalibration* ac = s->activeCalib();
                SLCVCalibration* mc = s->calibMainCam();
                SLCVCalibration* sc = s->calibScndCam();

                SLCVTrackedFeatures* featureTracker = nullptr;
                for (auto tracker : s->trackers())
                {   if (typeid(*tracker)==typeid(SLCVTrackedFeatures))
                    {   featureTracker = (SLCVTrackedFeatures*)tracker;
                        break;
                    }
                }

                if (ImGui::BeginMenu("Mirror Main Camera"))
                {
                    if (ImGui::MenuItem("Horizontally", 0, mc->isMirroredH()))
                        sv->onCommand(C_mirrorHMainVideoToggle);

                    if (ImGui::MenuItem("Vertically", 0, mc->isMirroredV()))
                        sv->onCommand(C_mirrorVMainVideoToggle);

                    ImGui::EndMenu();
                }

                if (ImGui::BeginMenu("Mirror Scnd. Camera", SLCVCapture::hasSecondaryCamera))
                {
                    if (ImGui::MenuItem("Horizontally", 0, sc->isMirroredH()))
                        sv->onCommand(C_mirrorHScndVideoToggle);

                    if (ImGui::MenuItem("Vertically", 0, sc->isMirroredV()))
                        sv->onCommand(C_mirrorVScndVideoToggle);

                    ImGui::EndMenu();
                }

                if (ImGui::BeginMenu("Calibration"))
                {
                    if (ImGui::MenuItem("Start Calibration on Main Camera"))
                    {
                        sv->onCommand(C_sceneVideoCalibrateMain);
                        showHelpCalibration = true;
                        showInfosScene = true;
                    }

                    if (ImGui::MenuItem("Start Calibration on Scnd. Camera", 0, false, SLCVCapture::hasSecondaryCamera))
                    {
                        sv->onCommand(C_sceneVideoCalibrateScnd);
                        showHelpCalibration = true;
                        showInfosScene = true;
                    }

                    if (ImGui::MenuItem("Undistort Image", 0, ac->showUndistorted(), ac->state()==CS_calibrated))
                        sv->onCommand(C_undistortVideoToggle);

                    if (ImGui::MenuItem("Zero Tangent Distortion", 0, ac->calibZeroTangentDist()))
                        sv->onCommand(C_calibZeroTangentDistToggle);

                    if (ImGui::MenuItem("Fix Aspect Ratio", 0, ac->calibFixAspectRatio()))
                        sv->onCommand(C_calibFixAspectRatioToggle);

                    if (ImGui::MenuItem("Fix Prinicpal Point", 0, ac->calibFixPrincipalPoint()))
                        sv->onCommand(C_calibFixPrincipPointalToggle);

                    ImGui::EndMenu();
                }

                if (ImGui::MenuItem("Show Tracking Detection", 0, s->showDetection()))
                    s->showDetection(!s->showDetection());

                if (ImGui::BeginMenu("Feature Tracking", featureTracker!=nullptr))
                {
                    if (ImGui::MenuItem("Force Relocation", 0, featureTracker->forceRelocation()))
                        featureTracker->forceRelocation(!featureTracker->forceRelocation());

                    if (ImGui::BeginMenu("Detector/Descriptor", featureTracker!=nullptr))
                    {
                        SLCVDetectDescribeType type = featureTracker->type();

                        if (ImGui::MenuItem("RAUL/RAUL", 0, type == DDT_RAUL_RAUL))
                            featureTracker->type(DDT_RAUL_RAUL);
                        if (ImGui::MenuItem("ORB/ORB", 0, type == DDT_ORB_ORB))
                            featureTracker->type(DDT_ORB_ORB);
                        if (ImGui::MenuItem("FAST/BRIEF", 0, type == DDT_FAST_BRIEF))
                            featureTracker->type(DDT_FAST_BRIEF);
                        if (ImGui::MenuItem("SURF/SURF", 0, type == DDT_SURF_SURF))
                            featureTracker->type(DDT_SURF_SURF);
                        if (ImGui::MenuItem("SIFT/SIFT", 0, type == DDT_SIFT_SIFT))
                            featureTracker->type(DDT_SIFT_SIFT);

                        ImGui::EndMenu();
                    }

                    ImGui::EndMenu();
                }

                ImGui::EndMenu();
            }

            ImGui::Separator();

            if (ImGui::BeginMenu("User Interface"))
            {
                ImGui::SliderFloat("Prop. Font Size", &SLGLImGui::fontPropDots, 16.f, 60.f,"%0.0f");

                ImGui::SliderFloat("Fixed Font Size", &SLGLImGui::fontFixedDots, 13.f, 60.f,"%0.0f");

                ImGuiStyle& style = ImGui::GetStyle();
                if (ImGui::SliderFloat2("Frame Padding", (float*)&style.FramePadding, 0.0f, 20.0f, "%.0f"))
                    style.WindowPadding.x = style.FramePadding.x;
                if (ImGui::SliderFloat2("Item Spacing", (float*)&style.ItemSpacing, 0.0f, 20.0f, "%.0f"))
                    style.ItemInnerSpacing.x = style.ItemSpacing.y;

                ImGui::Separator();

                if (ImGui::MenuItem("Reset User Interface"))
                {
                    SLstring fullPathFilename = SL::configPath + "DemoGui.yml";
                    SLFileSystem::deleteFile(fullPathFilename);
                    loadConfig(SL::dpi);
                }

                ImGui::EndMenu();
            }

            ImGui::EndMenu();
        }

        if (ImGui::BeginMenu("Renderer"))
        {
            if (ImGui::MenuItem("OpenGL", 0, rType==RT_gl))
                sv->onCommand(C_renderOpenGL);

            if (ImGui::MenuItem("Ray Tracing", 0, rType==RT_rt))
                sv->onCommand(C_rt5);

            if (ImGui::MenuItem("Path Tracing", 0, rType==RT_pt))
                sv->onCommand(C_pt10);

            ImGui::EndMenu();
        }

        if (rType == RT_gl)
        {
            if (ImGui::BeginMenu("Setting"))
            {
                if (ImGui::MenuItem("Wired Mesh", 0, sv->drawBits()->get(SL_DB_WIREMESH)))
                    sv->onCommand(C_wireMeshToggle);

                if (ImGui::MenuItem("Normals", 0, sv->drawBits()->get(SL_DB_NORMALS)))
                    sv->onCommand(C_normalsToggle);

                if (ImGui::MenuItem("Voxels", 0, sv->drawBits()->get(SL_DB_VOXELS)))
                    sv->onCommand(C_voxelsToggle);

                if (ImGui::MenuItem("Axis", 0, sv->drawBits()->get(SL_DB_AXIS)))
                    sv->onCommand(C_axisToggle);

                if (ImGui::MenuItem("Bounding Boxes", 0, sv->drawBits()->get(SL_DB_BBOX)))
                    sv->onCommand(C_bBoxToggle);

                if (ImGui::MenuItem("Skeleton", 0, sv->drawBits()->get(SL_DB_SKELETON)))
                    sv->onCommand(C_skeletonToggle);

                if (ImGui::MenuItem("Back Faces", 0, sv->drawBits()->get(SL_DB_CULLOFF)))
                    sv->onCommand(C_faceCullToggle);

                if (ImGui::MenuItem("Textures off", 0, sv->drawBits()->get(SL_DB_TEXOFF)))
                    sv->onCommand(C_textureToggle);

                if (ImGui::MenuItem("All off"))
                    sv->drawBits()->allOff();

                if (ImGui::MenuItem("All on"))
                {
                    sv->drawBits()->on(SL_DB_WIREMESH);
                    sv->drawBits()->on(SL_DB_NORMALS);
                    sv->drawBits()->on(SL_DB_VOXELS);
                    sv->drawBits()->on(SL_DB_AXIS);
                    sv->drawBits()->on(SL_DB_BBOX);
                    sv->drawBits()->on(SL_DB_SKELETON);
                    sv->drawBits()->on(SL_DB_CULLOFF);
                    sv->drawBits()->on(SL_DB_TEXOFF);
                }

                ImGui::EndMenu();
            }
        }
        else if (rType == RT_rt)
        {
            if (ImGui::BeginMenu("Settings"))
            {
                SLRaytracer* rt = sv->raytracer();

                if (ImGui::MenuItem("Parallel distributed", 0, rt->distributed()))
                    sv->onCommand(C_rtDistributed);

                if (ImGui::MenuItem("Continuously", 0, rt->continuous()))
                    sv->onCommand(C_rtContinuously);

                if (ImGui::BeginMenu("Max. Depth"))
                {
                    if (ImGui::MenuItem("1", 0, rt->maxDepth()==1))
                        sv->onCommand(C_rt1);
                    if (ImGui::MenuItem("2", 0, rt->maxDepth()==2))
                        sv->onCommand(C_rt2);
                    if (ImGui::MenuItem("3", 0, rt->maxDepth()==3))
                        sv->onCommand(C_rt3);
                    if (ImGui::MenuItem("5", 0, rt->maxDepth()==5))
                        sv->onCommand(C_rt5);
                    if (ImGui::MenuItem("Max. Contribution", 0, rt->maxDepth()==0))
                        sv->onCommand(C_rt0);

                    ImGui::EndMenu();
                }

                if (ImGui::BeginMenu("Anti-Aliasing Sub Samples"))
                {
                    if (ImGui::MenuItem("Off", 0, rt->aaSamples()==1))
                        rt->aaSamples(1);
                    if (ImGui::MenuItem("3x3", 0, rt->aaSamples()==3))
                        rt->aaSamples(3);
                    if (ImGui::MenuItem("5x5", 0, rt->aaSamples()==5))
                        rt->aaSamples(5);
                    if (ImGui::MenuItem("7x7", 0, rt->aaSamples()==7))
                        rt->aaSamples(7);
                    if (ImGui::MenuItem("9x9", 0, rt->aaSamples()==9))
                        rt->aaSamples(9);

                    ImGui::EndMenu();
                }

                if (ImGui::MenuItem("Save Rendered Image"))
                    sv->onCommand(C_rtSaveImage);

                ImGui::EndMenu();
            }
        }
        else if (rType == RT_pt)
        {
            if (ImGui::BeginMenu("Settings"))
            {
                SLPathtracer* pt = sv->pathtracer();

                if (ImGui::BeginMenu("NO. of Samples"))
                {
                    if (ImGui::MenuItem("1", 0, pt->aaSamples()==1))
                        sv->onCommand(C_pt1);
                    if (ImGui::MenuItem("10", 0, pt->aaSamples()==10))
                        sv->onCommand(C_pt10);
                    if (ImGui::MenuItem("100", 0, pt->aaSamples()==100))
                        sv->onCommand(C_pt100);
                    if (ImGui::MenuItem("1000", 0, pt->aaSamples()==1000))
                        sv->onCommand(C_pt1000);
                    if (ImGui::MenuItem("10000", 0, pt->aaSamples()==10000))
                        sv->onCommand(C_pt10000);

                    ImGui::EndMenu();
                }

                if (ImGui::MenuItem("Save Rendered Image"))
                    sv->onCommand(C_ptSaveImage);

                ImGui::EndMenu();
            }
        }

        if (ImGui::BeginMenu("Camera"))
        {
            SLCamera* cam = sv->camera();
            SLProjection proj = cam->projection();

            if (ImGui::MenuItem("Reset"))
                sv->onCommand(C_camReset);

            if (s->numSceneCameras())
            {
                if (ImGui::MenuItem("Set next camera in Scene"))
                    sv->onCommand(C_camSetNextInScene);

                if (ImGui::MenuItem("Set SceneView Camera"))
                    sv->onCommand(C_camSetSceneViewCamera);
            }

            if (ImGui::BeginMenu("Projection"))
            {
                static SLfloat clipN = cam->clipNear();
                static SLfloat clipF = cam->clipFar();
                static SLfloat focalDist = cam->focalDist();
                static SLfloat fov = cam->fov();

                if (ImGui::MenuItem("Perspective", 0, proj==P_monoPerspective))
                    sv->onCommand(C_projPersp);

                if (ImGui::MenuItem("Orthographic", 0, proj==P_monoOrthographic))
                    sv->onCommand(C_projOrtho);

                if (ImGui::BeginMenu("Stereo"))
                {
                    for (SLint p=P_stereoSideBySide; p<=P_stereoColorYB; ++p)
                    {
                        SLstring pStr = SLCamera::projectionToStr((SLProjection)p);
                        if (ImGui::MenuItem(pStr.c_str(), 0, proj==(SLProjection)p))
                            sv->onCommand((SLCommand)(C_projPersp+p));
                    }

                    if (proj >=P_stereoSideBySide)
                    {
                        ImGui::Separator();
                        static SLfloat eyeSepar = cam->eyeSeparation();
                        if (ImGui::SliderFloat("Eye Sep.", &eyeSepar, 0.0f, focalDist/10.f))
                            cam->eyeSeparation(eyeSepar);
                    }

                    ImGui::EndMenu();
                }

                ImGui::Separator();

                if (ImGui::SliderFloat("FOV", &fov, 1.f, 179.f))
                    cam->fov(fov);

                if (ImGui::SliderFloat("Near Clip", &clipN, 0.001f, 10.f))
                    cam->clipNear(clipN);

                if (ImGui::SliderFloat("Far Clip",  &clipF, clipN, SL_min(clipF*1.1f,1000000.f)))
                    cam->clipFar(clipF);

                if (ImGui::SliderFloat("Focal Dist.", &focalDist, clipN, clipF))
                    cam->focalDist(focalDist);

                ImGui::EndMenu();
            }

            if (ImGui::BeginMenu("Animation"))
            {
                SLCamAnim ca = cam->camAnim();

                if (ImGui::MenuItem("Turntable Y up", 0, ca==CA_turntableYUp))
                    sv->onCommand(C_camAnimTurnYUp);

                if (ImGui::MenuItem("Turntable Z up", 0, ca==CA_turntableZUp))
                    sv->onCommand(C_camAnimTurnZUp);

                if (ImGui::MenuItem("Walk Y up", 0, ca==CA_walkingYUp))
                    sv->onCommand(C_camAnimWalkYUp);

                if (ImGui::MenuItem("Walk Z up", 0, ca==CA_walkingZUp))
                    sv->onCommand(C_camAnimWalkZUp);

                if (ImGui::MenuItem("Device Rotated Y up", 0, ca==CA_deviceRotYUp))
                    sv->onCommand(C_camAnimDeviceRotYUp);

                if (ca==CA_walkingZUp || ca==CA_walkingYUp || ca==CA_deviceRotYUp)
                {
                    static SLfloat ms = cam->maxSpeed();
                    if (ImGui::SliderFloat("Walk Speed",  &ms, 0.01f, SL_min(ms*1.1f,10000.f)))
                        cam->maxSpeed(ms);
                }

                ImGui::EndMenu();
            }

            ImGui::EndMenu();
        }

        if (ImGui::BeginMenu("Animation", hasAnimations))
        {
            SLVstring animations = s->animManager().allAnimNames();
            if (curAnimIx == -1) curAnimIx = 0;
            SLAnimPlayback* anim = s->animManager().allAnimPlayback(curAnimIx);

            if (myComboBox("", &curAnimIx, animations))
                anim = s->animManager().allAnimPlayback(curAnimIx);

            if (ImGui::MenuItem("Play forward", 0, anim->isPlayingForward()))
                anim->playForward();

            if (ImGui::MenuItem("Play backward", 0, anim->isPlayingBackward()))
                anim->playBackward();

            if (ImGui::MenuItem("Pause", 0, anim->isPaused()))
                anim->pause();

            if (ImGui::MenuItem("Stop", 0, anim->isStopped()))
                anim->enabled(false);

            if (ImGui::MenuItem("Skip to next keyframe", 0, false))
                anim->skipToNextKeyframe();

            if (ImGui::MenuItem("Skip to previous keyframe", 0, false))
                anim->skipToPrevKeyframe();

            if (ImGui::MenuItem("Skip to start", 0, false))
                anim->skipToStart();

            if (ImGui::MenuItem("Skip to end", 0, false))
                anim->skipToEnd();

            SLfloat speed = anim->playbackRate();
            if (ImGui::SliderFloat("Speed", &speed, 0.f, 4.f))
                anim->playbackRate(speed);

            SLfloat lenSec = anim->parentAnimation()->lengthSec();
            SLfloat localTimeSec = anim->localTime();
            if (ImGui::SliderFloat("Time", &localTimeSec, 0.f, lenSec))
                anim->localTime(localTimeSec);

            SLint curEasing = (SLint)anim->easing();
            const char* easings[] = { "linear",
                                      "in quad",  "out quad",  "in out quad",  "out in quad",
                                      "in cubic", "out cubic", "in out cubic", "out in cubic",
                                      "in quart", "out quart", "in out quart", "out in quart",
                                      "in quint", "out quint", "in out quint", "out in quint",
                                      "in sine",  "out sine",  "in out sine",  "out in sine"};
            if (ImGui::Combo("Easing", &curEasing, easings,  IM_ARRAYSIZE(easings)))
                anim->easing((SLEasingCurve)curEasing);

            ImGui::EndMenu();
        }

        if (ImGui::BeginMenu("Infos"))
        {
            ImGui::MenuItem("Infos on Scene",      0, &showInfosScene);
            ImGui::MenuItem("Stats on Timing"    , 0, &showStatsTiming);
            ImGui::MenuItem("Stats on Scene"     , 0, &showStatsScene);
            ImGui::MenuItem("Stats on Video"     , 0, &showStatsVideo);
            ImGui::Separator();
            ImGui::MenuItem("Show Scenegraph",     0, &showSceneGraph);
            ImGui::MenuItem("Show Properties",     0, &showProperties);
            ImGui::Separator();
            ImGui::MenuItem("Infos on Sensors",    0, &showInfosSensors);
            ImGui::MenuItem("Infos on Frameworks", 0, &showInfosFrameworks);
            ImGui::Separator();
            ImGui::MenuItem("Help on Interaction", 0, &showHelp);
            ImGui::MenuItem("Help on Calibration", 0, &showHelpCalibration);
            ImGui::Separator();
            ImGui::MenuItem("Credits"            , 0, &showCredits);
            ImGui::MenuItem("About SLProject"    , 0, &showAbout);

            ImGui::EndMenu();
        }

        ImGui::EndMainMenuBar();
    }
}
//-----------------------------------------------------------------------------
void SLDemoGui::buildSceneGraph(SLScene* s)
{
    ImGui::Begin("Scenegraph", &showSceneGraph);

    if (s->root3D())
        addSceneGraphNode(s, s->root3D());

    ImGui::End();
}
//-----------------------------------------------------------------------------
void SLDemoGui::addSceneGraphNode(SLScene* s, SLNode* node)
{
    SLbool isSelectedNode = s->selectedNode()==node;
    SLbool isLeafNode = node->children().size()==0 && node->meshes().size()==0;

    ImGuiTreeNodeFlags nodeFlags = 0;
    if (isLeafNode)
         nodeFlags |= ImGuiTreeNodeFlags_Leaf;
    else nodeFlags |= ImGuiTreeNodeFlags_OpenOnArrow;

    if (isSelectedNode)
        nodeFlags |= ImGuiTreeNodeFlags_Selected;

    bool nodeIsOpen = ImGui::TreeNodeEx(node->name().c_str(), nodeFlags);

    if (ImGui::IsItemClicked())
        s->selectNodeMesh(node, 0);

    if (nodeIsOpen)
    {
        for(auto mesh : node->meshes())
        {
            ImGui::PushStyleColor(ImGuiCol_Text, ImColor(1.0f,1.0f,0.0f));

            ImGuiTreeNodeFlags meshFlags = ImGuiTreeNodeFlags_Leaf;
            if (s->selectedMesh()==mesh)
                meshFlags |= ImGuiTreeNodeFlags_Selected;
          //ImGui::TreeNodeEx(mesh->name().c_str(), meshFlags);
            ImGui::TreeNodeEx(mesh, meshFlags, mesh->name().c_str());

            if (ImGui::IsItemClicked())
                s->selectNodeMesh(node, mesh);

            ImGui::TreePop();
            ImGui::PopStyleColor();
        }

        for (auto child : node->children())
            addSceneGraphNode(s, child);

        ImGui::TreePop();
    }
}
//-----------------------------------------------------------------------------
void SLDemoGui::buildProperties(SLScene* s)
{
    SLNode* node = s->selectedNode();
    SLMesh* mesh = s->selectedMesh();
    ImGuiColorEditFlags colFlags = ImGuiColorEditFlags_NoSliders;

    ImGui::PushFont(ImGui::GetIO().Fonts->Fonts[1]);
    ImGui::Begin("Properties", &showProperties);

    if (ImGui::TreeNode("Node Properties"))
    {
        if (node)
        {   SLuint c = (SLuint)node->children().size();
            SLuint m = (SLuint)node->meshes().size();

            ImGui::Text("Node Name       : %s", node->name().c_str());
            ImGui::Text("No. of children : %u", c);
            ImGui::Text("No. of meshes   : %u", m);
            if (ImGui::TreeNode("Drawing Flags"))
            {
                SLbool db;
                db = node->drawBit(SL_DB_HIDDEN);
                if (ImGui::Checkbox("Hide", &db))
                    node->drawBits()->set(SL_DB_HIDDEN, db);

                db = node->drawBit(SL_DB_WIREMESH);
                if (ImGui::Checkbox("Show wireframe", &db))
                    node->drawBits()->set(SL_DB_WIREMESH, db);

                db = node->drawBit(SL_DB_NORMALS);
                if (ImGui::Checkbox("Show normals", &db))
                    node->drawBits()->set(SL_DB_NORMALS, db);

                db = node->drawBit(SL_DB_VOXELS);
                if (ImGui::Checkbox("Show voxels", &db))
                    node->drawBits()->set(SL_DB_VOXELS, db);

                db = node->drawBit(SL_DB_BBOX);
                if (ImGui::Checkbox("Show bounding boxes", &db))
                    node->drawBits()->set(SL_DB_BBOX, db);

                db = node->drawBit(SL_DB_AXIS);
                if (ImGui::Checkbox("Show axis", &db))
                    node->drawBits()->set(SL_DB_AXIS, db);

                db = node->drawBit(SL_DB_CULLOFF);
                if (ImGui::Checkbox("Show back faces", &db))
                    node->drawBits()->set(SL_DB_CULLOFF, db);

                db = node->drawBit(SL_DB_TEXOFF);
                if (ImGui::Checkbox("No textures", &db))
                    node->drawBits()->set(SL_DB_TEXOFF, db);

                ImGui::TreePop();
            }

            if (ImGui::TreeNode("Local Transform"))
            {
                SLMat4f om(node->om());
                SLVec3f t, r, s;
                om.decompose(t, r, s);
                r *= SL_RAD2DEG;

                ImGui::Text("Translation  : %s", t.toString().c_str());
                ImGui::Text("Rotation     : %s", r.toString().c_str());
                ImGui::Text("Scaling      : %s", s.toString().c_str());
                ImGui::TreePop();
            }

            // Show special camera properties
            if (typeid(*node)==typeid(SLCamera))
            {
                SLCamera* cam = (SLCamera*)node;

                if (ImGui::TreeNode("Camera"))
                {
                    SLfloat clipN = cam->clipNear();
                    SLfloat clipF = cam->clipFar();
                    SLfloat focalDist = cam->focalDist();
                    SLfloat fov = cam->fov();

                    const char* projections[] = {"Mono Perspective",
                                                 "Mono Orthographic",
                                                 "Stereo Side By Side",
                                                 "Stereo Side By Side Prop.",
                                                 "Stereo Side By Side Dist.",
                                                 "Stereo Line By Line",
                                                 "Stereo Column By Column",
                                                 "Stereo Pixel By Pixel",
                                                 "Stereo Color Red Cyan",
                                                 "Stereo Color Red Green",
                                                 "Stereo Color Red Blue",
                                                 "Stereo Color Yelle Blue" };

                    int proj = cam->projection();
                    if (ImGui::Combo("Projection", &proj, projections, IM_ARRAYSIZE(projections)))
                        cam->projection((SLProjection)proj);

                    if (cam->projection() > P_monoOrthographic)
                    {
                        SLfloat eyeSepar = cam->eyeSeparation();
                        if (ImGui::SliderFloat("Eye Sep.", &eyeSepar, 0.0f, focalDist/10.f))
                            cam->eyeSeparation(eyeSepar);
                    }

                    if (ImGui::SliderFloat("FOV", &fov, 1.f, 179.f))
                        cam->fov(fov);

                    if (ImGui::SliderFloat("Near Clip", &clipN, 0.001f, 10.f))
                        cam->clipNear(clipN);

                    if (ImGui::SliderFloat("Far Clip",  &clipF, clipN, SL_min(clipF*1.1f,1000000.f)))
                        cam->clipFar(clipF);

                    if (ImGui::SliderFloat("Focal Dist.", &focalDist, clipN, clipF))
                        cam->focalDist(focalDist);

                    ImGui::TreePop();
                }
            }

            // Show special light properties
            if (typeid(*node)==typeid(SLLightSpot) ||
                typeid(*node)==typeid(SLLightRect) ||
                typeid(*node)==typeid(SLLightDirect))
            {
                SLLight* light;
                SLstring typeName;
                if (typeid(*node)==typeid(SLLightSpot))
                {   light = (SLLight*)(SLLightSpot*)node;
                    typeName = "Light (spot):";
                }
                if (typeid(*node)==typeid(SLLightRect))
                {   light = (SLLight*)(SLLightRect*)node;
                    typeName = "Light (rectangular):";
                }
                if (typeid(*node)==typeid(SLLightDirect))
                {   light = (SLLight*)(SLLightDirect*)node;
                    typeName = "Light (directional):";
                }

                if (ImGui::TreeNode(typeName.c_str()))
                {
                    SLbool on = light->isOn();
                    if (ImGui::Checkbox("Is on", &on))
                        light->isOn(on);

                    ImGuiInputTextFlags flags = ImGuiInputTextFlags_EnterReturnsTrue;
                    SLCol4f a = light->ambient();
                    if (ImGui::InputFloat3("Ambient", (float*)&a, 1, flags))
                        light->ambient(a);

                    SLCol4f d = light->diffuse();
                    if (ImGui::InputFloat3("Diffuse", (float*)&d, 1, flags))
                        light->diffuse(d);

                    SLCol4f s = light->specular();
                    if (ImGui::InputFloat3("Specular", (float*)&s, 1, flags))
                        light->specular(s);

                    float cutoff = light->spotCutOffDEG();
                    if (ImGui::SliderFloat("Spot cut off angle", &cutoff, 0.0f, 180.0f))
                        light->spotCutOffDEG(cutoff);

                    float kc = light->kc();
                    if (ImGui::SliderFloat("Constant attenutation", &kc, 0.0f, 1.0f))
                        light->kc(kc);

                    float kl = light->kl();
                    if (ImGui::SliderFloat("Linear attenutation", &kl, 0.0f, 1.0f))
                        light->kl(kl);

                    float kq = light->kq();
                    if (ImGui::SliderFloat("Quadradic attenutation", &kq, 0.0f, 1.0f))
                        light->kq(kq);

                    ImGui::TreePop();
                }
            }
        } else
        {
            ImGui::Text("No node selected.");
        }
        ImGui::TreePop();
    }

    ImGui::PushStyleColor(ImGuiCol_Text, ImColor(1.0f,1.0f,0.0f));
    ImGui::Separator();
    if (ImGui::TreeNode("Mesh Properties"))
    {
        if (mesh)
        {   SLuint v = (SLuint)mesh->P.size();
            SLuint t = (SLuint)(mesh->I16.size() ? mesh->I16.size() : mesh->I32.size());
            SLMaterial* m = mesh->mat;
            ImGui::Text("Mesh Name       : %s", mesh->name().c_str());
            ImGui::Text("No. of Vertices : %u", v);
            ImGui::Text("No. of Triangles: %u", t);

            if (m && ImGui::TreeNode("Material"))
            {
                ImGui::Text("Material Name: %s", m->name().c_str());

                if (ImGui::TreeNode("Reflection colors"))
                {
                    SLCol4f ac = m->ambient();
                    if (ImGui::ColorEdit3("Ambient color",  (float*)&ac, colFlags))
                        m->ambient(ac);

                    SLCol4f dc = m->diffuse();
                    if (ImGui::ColorEdit3("Diffuse color",  (float*)&dc, colFlags))
                        m->diffuse(dc);

                    SLCol4f sc = m->specular();
                    if (ImGui::ColorEdit3("Specular color",  (float*)&sc, colFlags))
                        m->specular(sc);

                    SLCol4f ec = m->emissive();
                    if (ImGui::ColorEdit3("Emissive color",  (float*)&ec, colFlags))
                        m->emissive(ec);

                    ImGui::TreePop();
                }

                if (ImGui::TreeNode("Other variables"))
                {
                    ImGui::PushItemWidth(ImGui::GetWindowWidth() * 0.5f);

                    SLfloat shine = m->shininess();
                    if (ImGui::SliderFloat("Shininess", &shine, 0.0f, 1000.0f))
                        m->shininess(shine);

                    SLfloat rough = m->roughness();
                    if (ImGui::SliderFloat("Roughness", &rough, 0.0f, 1.0f))
                        m->roughness(rough);

                    SLfloat metal = m->metalness();
                    if (ImGui::SliderFloat("Metalness", &metal, 0.0f, 1.0f))
                        m->metalness(metal);

                    SLfloat kr = m->kr();
                    if (ImGui::SliderFloat("kr", &kr, 0.0f, 1.0f))
                        m->kr(kr);

                    SLfloat kt = m->kt();
                    if (ImGui::SliderFloat("kt", &kt, 0.0f, 1.0f))
                        m->kt(kt);

                    SLfloat kn = m->kn();
                    if (ImGui::SliderFloat("kn", &kn, 0.0f, 2.5f))
                        m->kn(kn);

                    ImGui::PopItemWidth();
                    ImGui::TreePop();
                }

                if (m->textures().size() && ImGui::TreeNode("Textures"))
                {
                    ImGui::Text("No. of textures: %u", m->textures().size());

                    SLfloat lineH = ImGui::GetTextLineHeightWithSpacing();
                    SLfloat texW  = ImGui::GetWindowWidth() - 4*ImGui::GetTreeNodeToLabelSpacing() - 10;


                    for (SLint i=0; i<m->textures().size(); ++i)
                    {
                        SLGLTexture* t = m->textures()[i];
                        void* tid = (ImTextureID)t->texName();
                        SLfloat w = (SLfloat)t->width();
                        SLfloat h = (SLfloat)t->height();
                        SLfloat h_to_w = h / w;

                        if (ImGui::TreeNode(t->name().c_str()))
                        {
                            ImGui::Text("Size    : %d x %d x %d", t->width(), t->height(), t->depth());
                            ImGui::Text("Type    : %s", t->typeName().c_str());

                            if (t->depth() > 1)
                                ImGui::Text("3D textures can not be displayed.");
                            else
                            {   if (typeid(*t)==typeid(SLTransferFunction))
                                {
                                    SLTransferFunction* tf = (SLTransferFunction*)m->textures()[i];
                                    if (ImGui::TreeNode("Color Points in Transfer Function"))
                                    {
                                        for (SLint c = 0; c < tf->colors().size(); ++c)
                                        {
                                            SLCol3f color = tf->colors()[c].color;
                                            SLchar label[20]; sprintf(label, "Color %u", c);
                                            if (ImGui::ColorEdit3(label, (float*)&color, colFlags))
                                            {   tf->colors()[c].color = color;
                                                tf->generateTexture();
                                            }
                                            ImGui::SameLine();
                                            ImGui::PushItemWidth(ImGui::GetWindowWidth() * 0.5f);
                                            sprintf(label, "Pos. %u", c);
                                            SLfloat pos = tf->colors()[c].pos;
                                            if (c > 0 && c < tf->colors().size()-1)
                                            {   SLfloat min = tf->colors()[c-1].pos + 2.0f/(SLfloat)tf->length();
                                                SLfloat max = tf->colors()[c+1].pos - 2.0f/(SLfloat)tf->length();
                                                if (ImGui::SliderFloat(label, &pos, min, max, "%3.2f"))
                                                {   tf->colors()[c].pos = pos;
                                                    tf->generateTexture();
                                                }
                                            } else ImGui::Text("%3.2f Pos. %u", pos, c);
                                            ImGui::PopItemWidth();
                                        }

                                        ImGui::TreePop();
                                    }

                                    if (ImGui::TreeNode("Alpha Points in Transfer Function"))
                                    {
                                        for (SLint a = 0; a < tf->alphas().size(); ++a)
                                        {
                                            ImGui::PushItemWidth(ImGui::GetWindowWidth() * 0.25f);
                                            SLfloat alpha = tf->alphas()[a].alpha;
                                            SLchar label[20]; sprintf(label, "Alpha %u", a);
                                            if (ImGui::SliderFloat(label, &alpha, 0.0f, 1.0f, "%3.2f"))
                                            {   tf->alphas()[a].alpha = alpha;
                                                tf->generateTexture();
                                            }
                                            ImGui::SameLine();
                                            sprintf(label, "Pos. %u", a);
                                            SLfloat pos = tf->alphas()[a].pos;
                                            if (a > 0 && a < tf->alphas().size()-1)
                                            {   SLfloat min = tf->alphas()[a-1].pos + 2.0f/(SLfloat)tf->length();
                                                SLfloat max = tf->alphas()[a+1].pos - 2.0f/(SLfloat)tf->length();
                                                if (ImGui::SliderFloat(label, &pos, min, max, "%3.2f"))
                                                {   tf->alphas()[a].pos = pos;
                                                    tf->generateTexture();
                                                }
                                            } else ImGui::Text("%3.2f Pos. %u", pos, a);

                                            ImGui::PopItemWidth();
                                        }

                                        ImGui::TreePop();
                                    }

                                    ImGui::Image(tid, ImVec2(texW, texW * 0.25f), ImVec2(0,1), ImVec2(1,0), ImVec4(1,1,1,1), ImVec4(1,1,1,1));

                                    SLVfloat allAlpha = tf->allAlphas();
                                    ImGui::PlotLines("", allAlpha.data(), (SLint)allAlpha.size(), 0, 0, 0.0f, 1.0f, ImVec2(texW, texW * 0.25f));

                                } else
                                {
                                    ImGui::Image(tid, ImVec2(texW, texW * h_to_w), ImVec2(0,1), ImVec2(1,0), ImVec4(1,1,1,1), ImVec4(1,1,1,1));
                                }
                            }

                            ImGui::TreePop();
                        }
                    }

                    ImGui::TreePop();
                }

                if (ImGui::TreeNode("GLSL Program"))
                {
                    for (SLint i=0; i<m->program()->shaders().size(); ++i)
                    {
                        SLGLShader* s = m->program()->shaders()[i];
                        SLfloat lineH = ImGui::GetTextLineHeight();

                        if (ImGui::TreeNode(s->name().c_str()))
                        {
                            SLchar text[1024*16];
                            strcpy(text, s->code().c_str());
                            ImGui::InputTextMultiline(s->name().c_str(), text, IM_ARRAYSIZE(text), ImVec2(-1.0f, lineH * 16));
                            ImGui::TreePop();
                        }
                    }

                    ImGui::TreePop();
                }

                ImGui::TreePop();
            }

        } else
        {
            ImGui::Text("No mesh selected.");
        }

        ImGui::TreePop();
    }

    ImGui::PopStyleColor();
    ImGui::End();
    ImGui::PopFont();
}
//-----------------------------------------------------------------------------
void SLDemoGui::loadConfig(SLint dotsPerInch)
{
    ImGuiStyle& style = ImGui::GetStyle();
    SLstring fullPathAndFilename = SL::configPath + "DemoGui.yml";

    if (!SLFileSystem::fileExists(fullPathAndFilename))
    {
        // Default settings for the first time
        SLGLImGui::fontPropDots  = dotsPerInch * (16.0f / 142.0f);
        SLGLImGui::fontFixedDots = dotsPerInch * (13.0f / 142.0f);
        SLDemoGui::showAbout = true;
        SLDemoGui::showInfosScene = true;
        SLDemoGui::showStatsTiming = false;
        SLDemoGui::showStatsScene = false;
        SLDemoGui::showStatsVideo = false;
        SLDemoGui::showInfosFrameworks = false;
        SLDemoGui::showInfosSensors = false;
        SLDemoGui::showSceneGraph = false;
        SLDemoGui::showProperties = false;
        style.FramePadding.x = 8.0f;
        style.WindowPadding.x = style.FramePadding.x;
        style.FramePadding.y = 3.0f;
        style.ItemSpacing.x = 8.0f;
        style.ItemSpacing.y = 3.0f;
        style.ItemInnerSpacing.x = style.ItemSpacing.y;
        return;
    }

    SLCVFileStorage fs;
    try
    {   fs.open(fullPathAndFilename, SLCVFileStorage::READ);
        if (!fs.isOpened())
        {   SL_LOG("Failed to open file for reading!");
            return;
        }
    }
    catch(...)
    {   SL_LOG("Parsing of file failed: %s", fullPathAndFilename.c_str());
        return;
    }

    SLint i; SLbool b;
    fs["configTime"]            >> SLDemoGui::configTime;
    fs["fontPropDots"]          >> i; SLGLImGui::fontPropDots = (SLfloat)i;
    fs["fontFixedDots"]         >> i; SLGLImGui::fontFixedDots = (SLfloat)i;
    fs["FramePaddingX"]         >> i; style.FramePadding.x = (SLfloat)i;
                                      style.WindowPadding.x = style.FramePadding.x;
    fs["FramePaddingY"]         >> i; style.FramePadding.y = (SLfloat)i;
    fs["ItemSpacingX"]          >> i; style.ItemSpacing.x = (SLfloat)i;
    fs["ItemSpacingY"]          >> i; style.ItemSpacing.y = (SLfloat)i;
                                      style.ItemInnerSpacing.x = style.ItemSpacing.y;
    fs["currentSceneID"]        >> i; SL::currentSceneID = (SLCommand)i;
    fs["showInfosScene"]        >> b; SLDemoGui::showInfosScene = b;
    fs["showStatsTiming"]       >> b; SLDemoGui::showStatsTiming = b;
    fs["showStatsMemory"]       >> b; SLDemoGui::showStatsScene = b;
    fs["showStatsVideo"]        >> b; SLDemoGui::showStatsVideo = b;
    fs["showInfosFrameworks"]   >> b; SLDemoGui::showInfosFrameworks = b;
    fs["showInfosSensors"]      >> b; SLDemoGui::showInfosSensors = b;
    fs["showSceneGraph"]        >> b; SLDemoGui::showSceneGraph = b;
    fs["showProperties"]        >> b; SLDemoGui::showProperties = b;
    fs["showDetection"]         >> b; SLScene::current->showDetection(b);

    fs.release();
    SL_LOG("Config. loaded  : %s\n", fullPathAndFilename.c_str());
}
//-----------------------------------------------------------------------------
void SLDemoGui::saveConfig()
{
    ImGuiStyle& style = ImGui::GetStyle();
    SLstring fullPathAndFilename = SL::configPath + "DemoGui.yml";
    SLCVFileStorage fs(fullPathAndFilename, SLCVFileStorage::WRITE);

    if (!fs.isOpened())
    {   SL_EXIT_MSG("Failed to open file for writing!");
        return;
    }

    fs << "configTime"              << SLUtils::getLocalTimeString();
    fs << "fontPropDots"            << (SLint)SLGLImGui::fontPropDots;
    fs << "fontFixedDots"           << (SLint)SLGLImGui::fontFixedDots;
    fs << "currentSceneID"          << (SLint)SL::currentSceneID;
    fs << "FramePaddingX"           << (SLint)style.FramePadding.x;
    fs << "FramePaddingY"           << (SLint)style.FramePadding.y;
    fs << "ItemSpacingX"            << (SLint)style.ItemSpacing.x;
    fs << "ItemSpacingY"            << (SLint)style.ItemSpacing.y;
    fs << "showStatsTiming"         << SLDemoGui::showStatsTiming;
    fs << "showStatsMemory"         << SLDemoGui::showStatsScene;
    fs << "showStatsVideo"          << SLDemoGui::showStatsVideo;
    fs << "showInfosFrameworks"     << SLDemoGui::showInfosFrameworks;
    fs << "showInfosScene"          << SLDemoGui::showInfosScene;
    fs << "showInfosSensors"        << SLDemoGui::showInfosSensors;
    fs << "showSceneGraph"          << SLDemoGui::showSceneGraph;
    fs << "showProperties"          << SLDemoGui::showProperties;
    fs << "showDetection"           << SLScene::current->showDetection();

    fs.release();
    SL_LOG("Config. saved   : %s\n", fullPathAndFilename.c_str());
}
//-----------------------------------------------------------------------------<|MERGE_RESOLUTION|>--- conflicted
+++ resolved
@@ -485,13 +485,10 @@
 
                     if (ImGui::MenuItem("Minimal Scene", 0, curS==C_sceneMinimal))
                         sv->onCommand(C_sceneMinimal);
-<<<<<<< HEAD
                     if (ImGui::MenuItem("Pose-Graph and Map Scene", 0, curS == C_sceneCamPoseGraphAndMap))
                         sv->onCommand(C_sceneCamPoseGraphAndMap);
-=======
                     if (ImGui::MenuItem("Sensor Test Scene", 0, curS==C_sceneSensorTest))
                         sv->onCommand(C_sceneSensorTest);
->>>>>>> 425cdfe6
                     if (ImGui::MenuItem("Figure Scene", 0, curS==C_sceneFigure))
                         sv->onCommand(C_sceneFigure);
                     if (ImGui::MenuItem("Large Model", 0, curS==C_sceneLargeModel, largeFileExists))
