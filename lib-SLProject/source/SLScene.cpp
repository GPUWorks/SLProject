//#############################################################################
//  File:      SLScene.cpp
//  Author:    Marcus Hudritsch
//  Date:      July 2014
//  Codestyle: https://github.com/cpvrlab/SLProject/wiki/Coding-Style-Guidelines
//  Copyright: Marcus Hudritsch
//             This software is provide under the GNU General Public License
//             Please visit: http://opensource.org/licenses/GPL-3.0
//#############################################################################

#include <stdafx.h>         // precompiled headers
#ifdef SL_MEMLEAKDETECT     // set in SL.h for debug config only
#include <debug_new.h>      // memory leak detector
#endif

#include <SLScene.h>
#include <SLSceneView.h>
#include <SLText.h>
#include <SLInputManager.h>
#include <SLCVCapture.h>
#include <SLAssimpImporter.h>
#include <SLLightDirect.h>
#include <SLCVTracked.h>
#include <SLCVTrackedAruco.h>

//-----------------------------------------------------------------------------
/*! Global static scene pointer that can be used throughout the entire library
to access the current scene and its sceneviews. 
*/
SLScene* SLScene::current = nullptr;
//-----------------------------------------------------------------------------
/*! The constructor of the scene does all one time initialization such as 
loading the standard shader programs from which the pointers are stored in
the vector _shaderProgs. Custom shader programs that are loaded in a
scene must be deleted when the scene changes.
The following standard shaders are preloaded:
  - ColorAttribute.vert, Color.frag
  - ColorUniform.vert, Color.frag
  - DiffuseAttribute.vert, Diffuse.frag
  - PerVrtBlinn.vert, PerVrtBlinn.frag
  - PerVrtBlinnTex.vert, PerVrtBlinnTex.frag
  - TextureOnly.vert, TextureOnly.frag
  - PerPixBlinn.vert, PerPixBlinn.frag
  - PerPixBlinnTex.vert, PerPixBlinnTex.frag
  - PerPixCookTorance.vert, PerPixCookTorance.frag
  - PerPixCookToranceTex.vert, PerPixCookToranceTex.frag
  - BumpNormal.vert, BumpNormal.frag
  - BumpNormal.vert, BumpNormalParallax.frag
  - FontTex.vert, FontTex.frag
  - StereoOculus.vert, StereoOculus.frag
  - StereoOculusDistortionMesh.vert, StereoOculusDistortionMesh.frag

There will be only one scene for an application and it gets constructed in
the C-interface function slCreateScene in SLInterface.cpp that is called by the
platform and UI-toolkit dependent window initialization.
As examples you can see it in:
  - app-Demo-GLFW: glfwMain.cpp in function main()
  - app-Demo-Qt: qtGLWidget::initializeGL()
  - app-Viewer-Qt: qtGLWidget::initializeGL()
  - app-Demo-Android: Java_ch_fhnw_comgRT_glES2Lib_onInit()
  - app-Demo-iOS: ViewController.m in method viewDidLoad()
*/
SLScene::SLScene(SLstring name) : SLObject(name)
{  
    current = this;

    _root3D         = nullptr;
    _root2D         = nullptr;
    _info           = "";
    _selectedMesh   = nullptr;
    _selectedNode   = nullptr;
    _activeCalib    = nullptr;
    _stopAnimations = false;
    _usesRotation   = false;
    _fps            = 0;
    _elapsedTimeMS  = 0;
    _lastUpdateTimeMS = 0;
     
    // Load std. shader programs in order as defined in SLShaderProgs enum in SLenum
    // In the constructor they are added the _shaderProgs vector
    // If you add a new shader here you have to update the SLShaderProgs enum accordingly.
    SLGLProgram* p;
    p = new SLGLGenericProgram("ColorAttribute.vert","Color.frag");
    p = new SLGLGenericProgram("ColorUniform.vert","Color.frag");
    p = new SLGLGenericProgram("PerVrtBlinn.vert","PerVrtBlinn.frag");
    p = new SLGLGenericProgram("PerVrtBlinnColorAttrib.vert","PerVrtBlinn.frag");
    p = new SLGLGenericProgram("PerVrtBlinnTex.vert","PerVrtBlinnTex.frag");
    p = new SLGLGenericProgram("TextureOnly.vert","TextureOnly.frag");
    p = new SLGLGenericProgram("PerPixBlinn.vert","PerPixBlinn.frag");
    p = new SLGLGenericProgram("PerPixBlinnTex.vert","PerPixBlinnTex.frag");
    p = new SLGLGenericProgram("PerPixCookTorrance.vert","PerPixCookTorrance.frag");
    p = new SLGLGenericProgram("PerPixCookTorranceTex.vert","PerPixCookTorranceTex.frag");
    p = new SLGLGenericProgram("BumpNormal.vert","BumpNormal.frag");
    p = new SLGLGenericProgram("BumpNormal.vert","BumpNormalParallax.frag");
    p = new SLGLGenericProgram("FontTex.vert","FontTex.frag");
    p = new SLGLGenericProgram("StereoOculus.vert","StereoOculus.frag");
    p = new SLGLGenericProgram("StereoOculusDistortionMesh.vert","StereoOculusDistortionMesh.frag");
    _numProgsPreload = (SLint)_programs.size();
   
    // font and video texture are not added to the _textures vector
    SLTexFont::generateFonts();

    // load default video image that is displayed when no live video is available
    _videoTexture.setVideoImage("LiveVideoError.png");

    // Set video type to none (this also sets the active calibration to the main calibration)
    videoType(VT_NONE);

    // load opencv camera calibration for main and secondary camera
    #if defined(SL_USES_CVCAPTURE)
    _calibMainCam.load("cam_calibration_main.xml", true, false);
    _calibMainCam.loadCalibParams();
    _activeCalib = &_calibMainCam;
    SLCVCapture::hasSecondaryCamera = false;
    #else
    _calibMainCam.load("cam_calibration_main.xml", false, false);
    _calibMainCam.loadCalibParams();
    _calibScndCam.load("cam_calibration_scnd.xml", true, false);
    _calibScndCam.loadCalibParams();
    _activeCalib = &_calibMainCam;
    SLCVCapture::hasSecondaryCamera = true;
    #endif

    _showDetection = false;

    _oculus.init();
}
//-----------------------------------------------------------------------------
/*! The destructor does the final total deallocation of all global resources.
The destructor is called in slTerminate.
*/
SLScene::~SLScene()
{
    // load opencv camera calibration for main and secondary camera
    #if defined(SL_USES_CVCAPTURE)
    _calibMainCam.save();
    #else
    _calibMainCam.save();
    _calibScndCam.save();
    #endif

    // Delete all remaining sceneviews
    for (auto sv : _sceneViews)
        if (sv != nullptr)
            delete sv;

    unInit();
   
    // delete global SLGLState instance
    SLGLState::deleteInstance();

    // clear light pointers
    _lights.clear();
   
    // delete materials 
    for (auto m : _materials) delete m;
    _materials.clear();
   
    // delete materials 
    for (auto m : _meshes) delete m;
    _meshes.clear();
   
    // delete textures
    for (auto t : _textures) delete t;
    _textures.clear();
   
    // delete shader programs
    for (auto p : _programs) delete p;
    _programs.clear();
        
    // delete AR tracker programs
    for (auto t : _trackers) delete t;
    _trackers.clear();
   
    // delete fonts   
    SLTexFont::deleteFonts();
   
    current = nullptr;

    #ifdef SL_USES_CVCAPTURE
    // release the capture device
    SLCVCapture::release();
    #endif

    SL_LOG("Destructor      : ~SLScene\n");
    SL_LOG("------------------------------------------------------------------\n");
}
//-----------------------------------------------------------------------------
/*! The scene init is called whenever the scene is new loaded.
*/
void SLScene::init()
{     
    unInit();
   
    _globalAmbiLight.set(0.2f,0.2f,0.2f,0.0f);
    _selectedNode = 0;

    _timer.start();
    _frameTimesMS.init();
    _updateTimesMS.init();
    _cullTimesMS.init();
    _draw3DTimesMS.init();
    _draw2DTimesMS.init();
    _trackingTimesMS.init();
    _detectTimesMS.init();
    _matchTimesMS.init();
    _optFlowTimesMS.init();
    _poseTimesMS.init();
    _captureTimesMS.init(200);

<<<<<<< HEAD
//todo    _deviceRotation  = SLQuat4f::IDENTITY;
    _deviceRotation.identity();
    _devicePitchRAD  = 0.0f;
    _deviceYawRAD    = 0.0f;
    _deviceRollRAD   = 0.0f;
    _zeroYawAtStart  = true;
    _startYawRAD     = 0.0f;
=======
    _deviceRotMat.identity();
    _deviceRotQuat = SLQuat4f::IDENTITY;
    _deviceRotVec.set(0,0,0);
    _startRotVec.set(0,0,0);
    _zeroYawAtStart = true;
    _isRotSensorStart = true;
>>>>>>> 0b835606
}
//-----------------------------------------------------------------------------
/*! The scene uninitializing clears the scenegraph (_root3D) and all global
global resources such as materials, textures & custom shaders loaded with the 
scene. The standard shaders, the fonts and the 2D-GUI elements remain. They are
destructed at process end.
*/
void SLScene::unInit()
{  
    _selectedMesh = nullptr;
    _selectedNode = nullptr;

    // reset existing sceneviews
    for (auto sv : _sceneViews)
        if (sv != nullptr)
            sv->camera(sv->sceneViewCamera());

    // delete entire scene graph
    delete _root3D;
    _root3D = nullptr;
    delete _root2D;
    _root2D = nullptr;

    // clear light pointers
    _lights.clear();

    // delete textures
    for (auto t : _textures) delete t;
    _textures.clear();
   
    // manually clear the default materials (it will get deleted below)
    SLMaterial::defaultGray(nullptr);
    SLMaterial::diffuseAttrib(nullptr);
    
    // delete materials 
    for (auto m : _materials) delete m;
    _materials.clear();

    // delete meshes 
    for (auto m : _meshes) delete m;
    _meshes.clear();
   
    SLMaterial::current = nullptr;
   
    // delete custom shader programs but not default shaders
    while (_programs.size() > _numProgsPreload)
    {   SLGLProgram* sp = _programs.back();
        delete sp;
        _programs.pop_back();
    }

    // delete trackers
    for (auto t : _trackers) delete t;
        _trackers.clear();

    _videoType = VT_NONE;

    _eventHandlers.clear();

    _animManager.clear();

    // reset all states
    SLGLState::getInstance()->initAll();
}
//-----------------------------------------------------------------------------
//! Processes all queued events and updates animations, AR trackers and AABBs
/*! Updates different updatables in the scene after all views got painted:
\n
\n 1) Calculate frame time
\n 2) Process queued events
\n 3) Update all animations
\n 4) Augmented Reality (AR) Tracking with the live camera
\n 5) Update AABBs
\n
A scene can be displayed in multiple views as demonstrated in the app-Viewer-Qt 
example. AR tracking is only handled on the first scene view.
\return true if really something got updated
*/
bool SLScene::onUpdate()
{
    // Return if not all sceneview got repainted: This check if necessary if
    // this function is called for multiple SceneViews. In this way we only 
    // update the geometric representations if all SceneViews got painted once.
    for (auto sv : _sceneViews)
        if (sv != nullptr && !sv->gotPainted())
            return false;

    // Reset all _gotPainted flags
    for (auto sv : _sceneViews)
        if (sv != nullptr)
            sv->gotPainted(false);
    

    /////////////////////////////
    // 1) Calculate frame time //
    /////////////////////////////

    // Calculate the elapsed time for the animation
    // todo: If slowdown on idle is enabled the delta time will be wrong!
    _elapsedTimeMS = timeMilliSec() - _lastUpdateTimeMS;
    _lastUpdateTimeMS = timeMilliSec();
     
    // Sum up all timings of all sceneviews
    SLfloat sumCullTimeMS   = 0.0f;
    SLfloat sumDraw3DTimeMS = 0.0f;
    SLfloat sumDraw2DTimeMS = 0.0f;
    SLbool renderTypeIsRT = false;
    SLbool voxelsAreShown = false;
    for (auto sv : _sceneViews)
    {   if (sv != nullptr)
        {   sumCullTimeMS   += sv->cullTimeMS();
            sumDraw3DTimeMS += sv->draw3DTimeMS();
            sumDraw2DTimeMS += sv->draw2DTimeMS();
            if (!renderTypeIsRT && sv->renderType()==RT_rt)
                renderTypeIsRT = true;
            if (!voxelsAreShown && sv->drawBit(SL_DB_VOXELS))
                voxelsAreShown = true;
        }
    }
    _cullTimesMS.set(sumCullTimeMS);
    _draw3DTimesMS.set(sumDraw3DTimeMS);
    _draw2DTimesMS.set(sumDraw2DTimeMS);

    // Calculate the frames per second metric
    _frameTimesMS.set(_elapsedTimeMS);
    _fps = 1 / _frameTimesMS.average() * 1000.0f;
    if (_fps < 0.0f) _fps = 0.0f;

    SLfloat startUpdateMS = timeMilliSec();


    //////////////////////////////
    // 2) Process queued events //
    //////////////////////////////

    // Process queued up system events and poll custom input devices
    SLbool sceneHasChanged = SLInputManager::instance().pollAndProcessEvents();


    //////////////////////////////
    // 3) Update all animations //
    //////////////////////////////

    // reset the dirty flag on all skeletons
    for(auto skeleton : _animManager.skeletons())
        skeleton->changed(false);

    sceneHasChanged |= !_stopAnimations && _animManager.update(elapsedTimeSec());
    
    // Do software skinning on all changed skeletons
    for (auto mesh : _meshes) 
    {   if (mesh->skeleton() && mesh->skeleton()->changed())
        {   mesh->transformSkin();
            sceneHasChanged = true;
        }

        // update any out of date acceleration structure for RT or if they're being rendered.
        if (renderTypeIsRT || voxelsAreShown)
            mesh->updateAccelStruct();
    }
    

    ////////////////////
    // 4) AR Tracking //
    ////////////////////
    
    if (_videoType!=VT_NONE && !SLCVCapture::lastFrame.empty())
    {   
        SLfloat trackingTimeStartMS = timeMilliSec();

        // Invalidate calibration if camera input aspect doesn't match output
        SLfloat calibWdivH = _activeCalib->imageAspectRatio();
        SLbool aspectRatioDoesNotMatch = SL_abs(_sceneViews[0]->scrWdivH() - calibWdivH) > 0.01f;
        if (aspectRatioDoesNotMatch && _activeCalib->state() == CS_calibrated)
        {   _activeCalib->clear();
        }

        stringstream ss; // info line text

        //.....................................................................
        if (_activeCalib->state() == CS_uncalibrated)
        {
            if (SL::currentSceneID == C_sceneVideoCalibrateMain ||
                SL::currentSceneID == C_sceneVideoCalibrateScnd)
            {   _activeCalib->state(CS_calibrateStream);
            } else
            {   // Changes the state to CS_guessed
                _activeCalib->createFromGuessedFOV(SLCVCapture::lastFrame.cols,
                                                   SLCVCapture::lastFrame.rows);
                _sceneViews[0]->camera()->fov(_activeCalib->cameraFovDeg());
            }
        } else //..............................................................
        if (_activeCalib->state() == CS_calibrateStream ||
            _activeCalib->state() == CS_calibrateGrab)
        {
            _activeCalib->findChessboard(SLCVCapture::lastFrame,
                                         SLCVCapture::lastFrameGray,
                                         true);
            int imgsToCap = _activeCalib->numImgsToCapture();
            int imgsCaped = _activeCalib->numCapturedImgs();

            //update info line
            if(imgsCaped < imgsToCap)
                ss << "Click on the screen to create a calibration photo. Created "
                   << imgsCaped << " of " << imgsToCap;
            else
            {   ss << "Calculating, please wait ...";
                _activeCalib->state(CS_startCalculating);
            }
            _info = ss.str();
        } else //..............................................................
        if (_activeCalib->state() == CS_startCalculating)
        {
            if (_activeCalib->calculate())
            {   _sceneViews[0]->camera()->fov(_activeCalib->cameraFovDeg());
                if (SL::currentSceneID == C_sceneVideoCalibrateMain)
                     onLoad(_sceneViews[0], C_sceneVideoTrackChessMain);
                else onLoad(_sceneViews[0], C_sceneVideoTrackChessScnd);
            }
        } else
        if (_activeCalib->state() == CS_calibrated ||
            _activeCalib->state() == CS_guessed) //............................
        {
            SLCVTrackedAruco::trackAllOnce = true;
        
            // track all trackers in the first sceneview
            for (auto tracker : _trackers)
                tracker->track(SLCVCapture::lastFrameGray,
                               SLCVCapture::lastFrame,
                               _activeCalib,
                               _showDetection,
                               _sceneViews[0]);

            // Update info text only for chessboard scene
            if (SL::currentSceneID == C_sceneVideoCalibrateMain ||
                SL::currentSceneID == C_sceneVideoCalibrateScnd ||
                SL::currentSceneID == C_sceneVideoTrackChessMain ||
                SL::currentSceneID == C_sceneVideoTrackChessScnd)
            {
                SLfloat fov = _activeCalib->cameraFovDeg();
                SLfloat err = _activeCalib->reprojectionError();
                ss << "Tracking " << (_videoType==VT_MAIN ? "main " : "scnd. ") << "camera. ";
                if (_activeCalib->state() == CS_calibrated)
                     ss << "FOV: " << fov << ", error: " << err;
                else ss << "Camera is not calibrated. A FOV is guessed of: " << fov << " degrees.";
                _info = ss.str();
            }
        } //...................................................................

        //copy image to video texture
        if(_activeCalib->state() == CS_calibrated && _activeCalib->showUndistorted())
        {
            SLCVMat undistorted;
            _activeCalib->remap(SLCVCapture::lastFrame, undistorted);

            _videoTexture.copyVideoImage(undistorted.cols,
                                         undistorted.rows,
                                         SLCVCapture::format,
                                         undistorted.data,
                                         undistorted.isContinuous(),
                                         true);
        } else
        {   _videoTexture.copyVideoImage(SLCVCapture::lastFrame.cols,
                                         SLCVCapture::lastFrame.rows,
                                         SLCVCapture::format,
                                         SLCVCapture::lastFrame.data,
                                         SLCVCapture::lastFrame.isContinuous(),
                                         true);
        }

        _trackingTimesMS.set(timeMilliSec()-trackingTimeStartMS);
    }


    /////////////////////
    // 5) Update AABBs //
    /////////////////////

    // The updateAABBRec call won't generate any overhead if nothing changed
    SLGLState::getInstance()->modelViewMatrix.identity();
    if (_root3D)
        _root3D->updateAABBRec();
    if (_root2D)
        _root2D->updateAABBRec();


    _updateTimesMS.set(timeMilliSec()-startUpdateMS);
    
    return sceneHasChanged;
}
//-----------------------------------------------------------------------------
//! SLScene::onAfterLoad gets called after onLoad
void SLScene::onAfterLoad()
{
    #ifdef SL_USES_CVCAPTURE
    if (_videoType!=VT_NONE)
    {   if (!SLCVCapture::isOpened())
        #ifdef SL_VIDEO_DEBUG
        SLCVCapture::open("../_data/videos/testvid_" + string(SL_TRACKER_IMAGE_NAME) +".mp4");
        #else
        SLCVCapture::open(0);
        #endif
    }
    #endif
}
//-----------------------------------------------------------------------------
/*!
SLScene::onRotationVec: Event handler for rotation change of a mobile device
with Euler angles for pitch, yaw and roll. This function will only be called
in an Android or iOS project. See onRotationVec in GLES3Activity.java in the
Android project.
This handler is only called if the flag SLScene::_usesRotation is true. If so
the mobile device turns on it's IMU sensor system. The device rotation is so
far only used in SLCamera::setViev if the cameras animation is on CA_deciveRotYUp.
If _zeroYawAfterStart is true the start yaw value is subtracted. This means
that the magnetic north will be ignored.
The angles should be:\n
Pitch from -halfpi (down)  to zero (horizontal) to +halfpi (up)\n
Yaw   from -pi     (south) to zero (north)      to +pi     (south)\n
Roll  from -halfpi (ccw)   to zero (horizontal) to +halfpi (clockwise)\n
*/
void SLScene::onRotationVec(SLVec3f deviceRotVec)
{
<<<<<<< HEAD


_devicePitchRAD = pitchRAD;
_deviceYawRAD   = yawRAD;
_deviceRollRAD  = rollRAD;

    /*
if (_zeroYawAtStart)
{
    if (_deviceRotStarted)
    {
        //store initial rotation as offset
        _rotationOffsetInv = _deviceRotation.inverted();
        _deviceRotStarted = false;
    }
    _deviceRotation.rotate(_rotationOffsetInv);
}
 */

    /*
    // Build quaternion from euler angles
=======
    _deviceRotVec = deviceRotVec;

>>>>>>> 0b835606
    if (_zeroYawAtStart)
    {
        if (_isRotSensorStart)
        {   _startRotVec = deviceRotVec;
            _isRotSensorStart = false;
        }
    }
     */
}
//-----------------------------------------------------------------------------
/*! SLScene::onRotationMat event handler for device rotation change with column
major 3x3 matrix
*/
void SLScene::onRotationMat(SLMat3f deviceRotMat)
{
    _deviceRotMat = deviceRotMat;
}
//-----------------------------------------------------------------------------
/*! SLScene::onRotationQuat: Event handler for rotation change of a mobile
device with rotation quaternion.
*/
void SLScene::onRotationQuat(SLQuat4f deviceRotQuat)
{
<<<<<<< HEAD
    SLQuat4f quat(quatX, quatY, quatZ, quatW);
    _deviceRotation = quat.toMat4();
    //_deviceRotation.toEulerAnglesZYX(_deviceYawRAD, _deviceRollRAD, _devicePitchRAD );

    if (_zeroYawAtStart)
    {
        //static int sensorStartupCounter = 0;
        //if (_deviceRotStarted && sensorStartupCounter > 100 )
        if (_deviceRotStarted  )
        {
            //store initial rotation in yaw for referencing of initial alignment
            _startYawRAD = _deviceYawRAD;
            _deviceRotStarted = false;
        }
        //else sensorStartupCounter++;
    }
=======
    _deviceRotQuat = deviceRotQuat;
>>>>>>> 0b835606
}
//-----------------------------------------------------------------------------
//! Sets the _selectedNode to the passed Node and flags it as selected
void SLScene::selectNode(SLNode* nodeToSelect)
{
    if (_selectedNode)
        _selectedNode->drawBits()->off(SL_DB_SELECTED);

    if (nodeToSelect)
    {  if (_selectedNode == nodeToSelect)
        {   _selectedNode = 0;
        } else
        {   _selectedNode = nodeToSelect;
            _selectedNode->drawBits()->on(SL_DB_SELECTED);
        }
    } else _selectedNode = 0;
    _selectedMesh = 0;
}
//-----------------------------------------------------------------------------
//! Sets the _selectedNode and _selectedMesh and flags it as selected
void SLScene::selectNodeMesh(SLNode* nodeToSelect, SLMesh* meshToSelect)
{
    if (_selectedNode)
        _selectedNode->drawBits()->off(SL_DB_SELECTED);

    if (nodeToSelect)
    {  if (_selectedNode == nodeToSelect && _selectedMesh == meshToSelect)
        {   _selectedNode = 0;
            _selectedMesh = 0;
        } else
        {   _selectedNode = nodeToSelect;
            _selectedMesh = meshToSelect;
            _selectedNode->drawBits()->on(SL_DB_SELECTED);
        }
    } else 
    {   _selectedNode = 0;
        _selectedMesh = 0;
    }
}
//-----------------------------------------------------------------------------
//! Executes a command on all sceneview
SLbool SLScene::onCommandAllSV(const SLCommand cmd)
{
    SLbool result = false;
    for(auto sv : _sceneViews)
        if (sv != nullptr)
            result = sv->onCommand(cmd) ? true : result;

    return true;
}
//-----------------------------------------------------------------------------
//! Copies the image data from a video camera into image[0] of the video texture
void SLScene::copyVideoImage(SLint width,
                             SLint height,
                             SLPixelFormat srcPixelFormat,
                             SLuchar* data,
                             SLbool isContinuous,
                             SLbool isTopLeft)
{
    _videoTexture.copyVideoImage(width, 
                                 height, 
                                 srcPixelFormat, 
                                 data, 
                                 isContinuous,
                                 isTopLeft);
}
//-----------------------------------------------------------------------------
void SLScene::onLoadAsset(SLstring assetFile, 
                          SLuint processFlags)
{
    SL::currentSceneID = C_sceneFromFile;

    // Set scene name for new scenes
    if (!_root3D)
        name(SLUtils::getFileName(assetFile));

    // Try to load assed and add it to the scene root node
    SLAssimpImporter importer;

    //////////////////////////////////////////////////////////////
    SLNode* loaded = importer.load(assetFile, true, processFlags);
    //////////////////////////////////////////////////////////////

    // Add root node on empty scene
    if (!_root3D)
    {   SLNode* scene = new SLNode("Scene");
        _root3D = scene;
    }

    // Add loaded scene
    if (loaded) 
        _root3D->addChild(loaded);

    // Add directional light if no light was in loaded asset
    if (!_lights.size())
    {   SLAABBox boundingBox = _root3D->updateAABBRec();
        SLfloat arrowLength = boundingBox.radiusWS() > FLT_EPSILON ? 
                              boundingBox.radiusWS() * 0.1f : 0.5f;
        SLLightDirect* light = new SLLightDirect(0,0,0, 
                                                 arrowLength,
                                                 1.0f, 1.0f, 1.0f);
        SLVec3f pos = boundingBox.maxWS().isZero() ? 
                      SLVec3f(1,1,1) : boundingBox.maxWS() * 1.1f;
        light->translation(pos);
        light->lookAt(pos-SLVec3f(1,1,1));
        light->attenuation(1,0,0);
        _root3D->addChild(light);
        _root3D->aabb()->reset(); // rest aabb so that it is recalculated
    }

    // call onInitialize on all scene views
    for (auto sv : _sceneViews)
    {   if (sv != nullptr)
        {   sv->onInitialize();
        }
    }
}
//-----------------------------------------------------------------------------
//! Setter for video type also sets the active calibration
/*! The SLScene instance has two video camera calibrations, one for a main camera
(SLScene::_calibMainCam) and one for the selfie camera on mobile devices
(SLScene::_calibScndCam). The member SLScene::_activeCalib references the active
one and is set by the SLScene::videoType (VT_NONE, VT_MAIN, VT_SCND) during the
scene assembly in SLScene::onLoad.
*/
void SLScene::videoType(SLVideoType vt)
{
    if (SLCVCapture::hasSecondaryCamera && vt==VT_SCND)
    {   _videoType = VT_SCND;
        _activeCalib = &_calibScndCam;
        return;
    }

    if (vt==VT_SCND)
         _videoType = VT_MAIN;
    else _videoType = vt;

    _activeCalib = &_calibMainCam;
}
//-----------------------------------------------------------------------------
//! Returns the number of camera nodes in the scene
SLint SLScene::numSceneCameras()
{
    if (!_root3D) return 0;
    vector<SLCamera*> cams = _root3D->findChildren<SLCamera>();
    return (SLint)cams.size();
}
//-----------------------------------------------------------------------------
//! Returns the next camera in the scene if there is one
SLCamera* SLScene::nextCameraInScene(SLSceneView* activeSV)
{
    if (!_root3D) return nullptr;

    vector<SLCamera*> cams = _root3D->findChildren<SLCamera>();

    if (cams.size()==0) return nullptr;
    if (cams.size()==1) return cams[0];

    SLuint activeIndex = 0;
    for (SLuint i=0; i<cams.size(); ++i)
    {   if (cams[i] == activeSV->camera())
        {   activeIndex = i;
            break;
        }
    }

    // return next if not last else return first
    if (activeIndex < cams.size()-1)
        return cams[activeIndex+1];
    else 
        return cams[0];

}
//-----------------------------------------------------------------------------
//! Setter that turns on the device rotation sensor
void SLScene::usesRotation (SLbool use)
{
    if (!_usesRotation && use==true && _zeroYawAtStart)
        _isRotSensorStart = true;

    _usesRotation = use;
}
//-----------------------------------------------------------------------------<|MERGE_RESOLUTION|>--- conflicted
+++ resolved
@@ -208,7 +208,6 @@
     _poseTimesMS.init();
     _captureTimesMS.init(200);
 
-<<<<<<< HEAD
 //todo    _deviceRotation  = SLQuat4f::IDENTITY;
     _deviceRotation.identity();
     _devicePitchRAD  = 0.0f;
@@ -216,14 +215,6 @@
     _deviceRollRAD   = 0.0f;
     _zeroYawAtStart  = true;
     _startYawRAD     = 0.0f;
-=======
-    _deviceRotMat.identity();
-    _deviceRotQuat = SLQuat4f::IDENTITY;
-    _deviceRotVec.set(0,0,0);
-    _startRotVec.set(0,0,0);
-    _zeroYawAtStart = true;
-    _isRotSensorStart = true;
->>>>>>> 0b835606
 }
 //-----------------------------------------------------------------------------
 /*! The scene uninitializing clears the scenegraph (_root3D) and all global
@@ -531,9 +522,9 @@
 }
 //-----------------------------------------------------------------------------
 /*!
-SLScene::onRotationVec: Event handler for rotation change of a mobile device
+SLScene::onRotationPYR: Event handler for rotation change of a mobile device
 with Euler angles for pitch, yaw and roll. This function will only be called
-in an Android or iOS project. See onRotationVec in GLES3Activity.java in the
+in an Android or iOS project. See onRotationPYR in GLES3Activity.java in the
 Android project.
 This handler is only called if the flag SLScene::_usesRotation is true. If so
 the mobile device turns on it's IMU sensor system. The device rotation is so
@@ -545,60 +536,25 @@
 Yaw   from -pi     (south) to zero (north)      to +pi     (south)\n
 Roll  from -halfpi (ccw)   to zero (horizontal) to +halfpi (clockwise)\n
 */
-void SLScene::onRotationVec(SLVec3f deviceRotVec)
-{
-<<<<<<< HEAD
-
-
-_devicePitchRAD = pitchRAD;
-_deviceYawRAD   = yawRAD;
-_deviceRollRAD  = rollRAD;
-
-    /*
-if (_zeroYawAtStart)
-{
-    if (_deviceRotStarted)
-    {
-        //store initial rotation as offset
-        _rotationOffsetInv = _deviceRotation.inverted();
-        _deviceRotStarted = false;
-    }
-    _deviceRotation.rotate(_rotationOffsetInv);
-}
- */
-
-    /*
-    // Build quaternion from euler angles
-=======
-    _deviceRotVec = deviceRotVec;
-
->>>>>>> 0b835606
-    if (_zeroYawAtStart)
-    {
-        if (_isRotSensorStart)
-        {   _startRotVec = deviceRotVec;
-            _isRotSensorStart = false;
-        }
-    }
-     */
-}
-//-----------------------------------------------------------------------------
-/*! SLScene::onRotationMat event handler for device rotation change with column
-major 3x3 matrix
-*/
-void SLScene::onRotationMat(SLMat3f deviceRotMat)
-{
-    _deviceRotMat = deviceRotMat;
-}
-//-----------------------------------------------------------------------------
-/*! SLScene::onRotationQuat: Event handler for rotation change of a mobile
+void SLScene::onRotationPYR(SLfloat pitchRAD,
+                            SLfloat yawRAD,
+                            SLfloat rollRAD)
+{
+    _devicePitchRAD = pitchRAD;
+    _deviceYawRAD   = yawRAD;
+    _deviceRollRAD  = rollRAD;
+}
+//-----------------------------------------------------------------------------
+/*! SLScene::onRotationQUAT: Event handler for rotation change of a mobile
 device with rotation quaternion.
 */
-void SLScene::onRotationQuat(SLQuat4f deviceRotQuat)
-{
-<<<<<<< HEAD
+void SLScene::onRotationQUAT(SLfloat quatX,
+                             SLfloat quatY,
+                             SLfloat quatZ,
+                             SLfloat quatW)
+{
     SLQuat4f quat(quatX, quatY, quatZ, quatW);
-    _deviceRotation = quat.toMat4();
+    _deviceRotation = quat.toMat3();
     //_deviceRotation.toEulerAnglesZYX(_deviceYawRAD, _deviceRollRAD, _devicePitchRAD );
 
     if (_zeroYawAtStart)
@@ -613,9 +569,6 @@
         }
         //else sensorStartupCounter++;
     }
-=======
-    _deviceRotQuat = deviceRotQuat;
->>>>>>> 0b835606
 }
 //-----------------------------------------------------------------------------
 //! Sets the _selectedNode to the passed Node and flags it as selected
@@ -793,8 +746,8 @@
 //! Setter that turns on the device rotation sensor
 void SLScene::usesRotation (SLbool use)
 {
-    if (!_usesRotation && use==true && _zeroYawAtStart)
-        _isRotSensorStart = true;
+    if (!_usesRotation && use==true)
+        _deviceRotStarted = true;
 
     _usesRotation = use;
 }
