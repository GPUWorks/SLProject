--- conflicted
+++ resolved
@@ -178,11 +178,7 @@
         }
 
         SL_LOG("Initializing video writer for path %s\n", videoPath.c_str());
-<<<<<<< HEAD
         _videoWriter.open(videoPath + videoName, cv::VideoWriter::fourcc('M', 'J', 'P', 'G'), 30, _img.size(), true);
-=======
-        _videoWriter.open(videoPath + videoName, cv::VideoWriter::fourcc('M', 'J', 'P', 'G'), 30, cv::Size(640, 360), true);
->>>>>>> c32feab1
         if (!_videoWriter.isOpened())
         {
             SL_LOG("Could not write video file to %s\n", videoPath.c_str());
@@ -1023,19 +1019,19 @@
         // Otherwise send a signal to interrupt BA
         if (bLocalMappingIdle)
         {
+            std::cout << "[SLCVTrackedMapping] NeedNewKeyFrame: YES bLocalMappingIdle!" << std::endl;
             return true;
-            std::cout << "[SLCVTrackedMapping] NeedNewKeyFrame: YES bLocalMappingIdle!" << std::endl;
         }
         else
         {
             mpLocalMapper->InterruptBA();
+            std::cout << "[SLCVTrackedMapping] NeedNewKeyFrame: NO InterruptBA!" << std::endl;
             return false;
-            std::cout << "[SLCVTrackedMapping] NeedNewKeyFrame: NO InterruptBA!" << std::endl;
         }
     }
     else
     {
-        std::cout << "[SLCVTrackedMapping] NeedNewKeyFrame: YES needs new keyframe!" << std::endl;
+        std::cout << "[SLCVTrackedMapping] NeedNewKeyFrame: NO!" << std::endl;
         return false;
     }
 }
