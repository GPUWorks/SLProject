//#############################################################################
//  File:      SLCVTrackedChessboard.cpp
//  Author:    Michael Goettlicher, Marcus Hudritsch
//  Date:      Winter 2016
//  Codestyle: https://github.com/cpvrlab/SLProject/wiki/Coding-Style-Guidelines
//  Copyright: Marcus Hudritsch, Michael Goettlicher
//             This software is provide under the GNU General Public License
//             Please visit: http://opensource.org/licenses/GPL-3.0
//#############################################################################

#include <stdafx.h>         // precompiled headers

/* 
The OpenCV library version 3.1 with extra module must be present.
If the application captures the live video stream with OpenCV you have
to define in addition the constant SL_USES_CVCAPTURE.
All classes that use OpenCV begin with SLCV.
See also the class docs for SLCVCapture, SLCVCalibration and SLCVTracked
for a good top down information.
*/
<<<<<<< HEAD

=======
>>>>>>> 72e5e6f2
#include <SLApplication.h>
#include <SLCVTrackedChessboard.h>

using namespace cv;
//-----------------------------------------------------------------------------
SLCVTrackedChessboard::SLCVTrackedChessboard(SLNode* node) : SLCVTracked(node)
{
    SLCVCalibration* calib = SLApplication::activeCalib;
    SLCVCalibration::calcBoardCorners3D(calib->boardSize(),
                                        calib->boardSquareM(),
                                        _boardPoints3D);
    _solved = false;
}
//-----------------------------------------------------------------------------
//! Tracks the chessboard image in the given image for the first sceneview
bool SLCVTrackedChessboard::track(SLCVMat imageGray,
                                  SLCVMat imageRgb,
                                  SLCVCalibration* calib,
                                  SLbool drawDetection,
                                  SLSceneView* sv)
{
    assert(!imageGray.empty() && "ImageGray is empty");
    assert(!imageRgb.empty() && "ImageRGB is empty");
    assert(!calib->cameraMat().empty() && "Calibration is empty");
    assert(_node && "Node pointer is null");
    assert(sv && "No sceneview pointer passed");
    assert(sv->camera() && "No active camera in sceneview");

    ////////////
    // Detect //
    ////////////

    SLScene* s = SLApplication::scene;
    SLfloat startMS = s->timeMilliSec();

    //detect chessboard corners
    SLint flags = //CALIB_CB_ADAPTIVE_THRESH |
                  CALIB_CB_NORMALIZE_IMAGE |
                  CALIB_CB_FAST_CHECK;

    SLCVVPoint2f corners2D;

    _isVisible = cv::findChessboardCorners(imageGray,
                                           calib->boardSize(),
                                           corners2D,
                                           flags);

    s->detectTimesMS().set(s->timeMilliSec()-startMS);

    if(_isVisible)
    {

        if (drawDetection)
        {
            cv::drawChessboardCorners(imageRgb, calib->boardSize(), corners2D, true);
        }

        /////////////////////
        // Pose Estimation //
        /////////////////////

        startMS = s->timeMilliSec();

        //find the camera extrinsic parameters (rVec & tVec)
        _solved = solvePnP(SLCVMat(_boardPoints3D),
                           SLCVMat(corners2D),
                           calib->cameraMat(),
                           calib->distortion(),
                           _rVec,
                           _tVec,
                           _solved,
                           cv::SOLVEPNP_ITERATIVE);

        s->poseTimesMS().set(s->timeMilliSec() - startMS);

        if (_solved)
        {
            _objectViewMat = createGLMatrix(_tVec, _rVec);

            // set the object matrix depending if the
            // tracked node is attached to a camera or not
            if (typeid(*_node)==typeid(SLCamera))
                _node->om(_objectViewMat.inverted());
            else
            {   
				_node->om(calcObjectMatrix(sv->camera()->om(), _objectViewMat));
                _node->setDrawBitsRec(SL_DB_HIDDEN, false);
            }
            return true;
        }
    }
    
    // Hide tracked node if not visible
    if (_node != sv->camera())
        _node->setDrawBitsRec(SL_DB_HIDDEN, true);

    return false;
}
//------------------------------------------------------------------------------<|MERGE_RESOLUTION|>--- conflicted
+++ resolved
@@ -18,10 +18,6 @@
 See also the class docs for SLCVCapture, SLCVCalibration and SLCVTracked
 for a good top down information.
 */
-<<<<<<< HEAD
-
-=======
->>>>>>> 72e5e6f2
 #include <SLApplication.h>
 #include <SLCVTrackedChessboard.h>
 
