//#############################################################################
//  File:      SLCamera.cpp
//  Author:    Marc Wacker, Marcus Hudritsch
//  Date:      July 2014
//  Codestyle: https://github.com/cpvrlab/SLProject/wiki/Coding-Style-Guidelines
//  Copyright: Marcus Hudritsch
//             This software is provide under the GNU General Public License
//             Please visit: http://opensource.org/licenses/GPL-3.0
//#############################################################################

#include <stdafx.h>           // precompiled headers
#ifdef SL_MEMLEAKDETECT       // set in SL.h for debug config only
#include <debug_new.h>        // memory leak detector
#endif

#include <SLSceneView.h>

//-----------------------------------------------------------------------------
// Static global default parameters for new cameras
SLCamAnim    SLCamera::currentAnimation    = CA_turntableYUp;
SLProjection SLCamera::currentProjection   = P_monoPerspective;
SLfloat      SLCamera::currentFOV          = 45.0f;
SLint        SLCamera::currentDevRotation  = 0;
//-----------------------------------------------------------------------------
SLCamera::SLCamera(SLstring name) : SLNode(name),
      _maxSpeed(2.0f),
      _velocity(0.0f, 0.0f, 0.0f),
      _drag(0.05f),
      _brakeAccel(16.0f),
      _moveAccel(16.0f),
      _moveDir(0, 0, 0),
      _acceleration(0, 0, 0),
      _unitScaling(1.0f),
      _movedLastFrame(false)
{
    _fovInit            = 0;
    _aspect             = 0;
    _clipNear           = 0.1f;
    _clipFar            = 300.0f;
    _fov                = 45;                 //currentFOV;
    _projection         = P_monoPerspective;  //currentProjection;
    _camAnim            = CA_turntableYUp;    //currentAnimation

    // depth of field parameters
    _lensDiameter = 0.3f;
    _lensSamples.samples(1,1); // e.g. 10,10 > 10x10=100 lenssamples
    _focalDist = 5;
    _eyeSeparation = _focalDist / 30.0f;

    _background.colors(SLCol4f(0.6f,0.6f,0.6f), SLCol4f(0.3f,0.3f,0.3f));
}
//-----------------------------------------------------------------------------
//! Destructor: Be sure to delete the OpenGL display list.
SLCamera::~SLCamera()
{
}
//-----------------------------------------------------------------------------
/*! SLCamera::camUpdate does the smooth transition for the walk animation. It
is called in every frame. It moves the camera after the key was released and
smoothly stops the motion by decreasing the speed every frame.
*/
SLbool SLCamera::camUpdate(SLfloat elapsedTimeMS)
{
    if (_velocity == SLVec3f::ZERO && _moveDir == SLVec3f::ZERO) {
        return false;
    }

    if (!_movedLastFrame) {
        _movedLastFrame = true;
        return true;
    }

    SLfloat dtS = elapsedTimeMS * 0.001f;

    SLbool braking = false;
    if (_moveDir != SLVec3f::ZERO)
    {
        // x and z movement direction vector should be projected on the x,z plane while
        // but still in local space
        // the y movement direction should alway be in world space
        SLVec3f f = forwardOS();
        f.y = 0;
        f.normalize();

        SLVec3f r = rightOS();
        r.y = 0;
        r.normalize();

        _acceleration = f * -_moveDir.z + r * _moveDir.x;
        _acceleration.y = _moveDir.y;
        _acceleration.normalize();
        _acceleration *= _moveAccel;

    } // accelerate in the opposite velocity to brake
    else
    {
        _acceleration = -_velocity.normalized() * _brakeAccel;
        braking = true;
    }

    // accelerate
    SLfloat velMag = _velocity.length();
    SLVec3f increment = _acceleration * dtS; // all units in m/s, convert MS to S

    // early out if we're braking and the velocity would fall < 0
    if (braking && increment.lengthSqr() > _velocity.lengthSqr())
    {
        _velocity.set(SLVec3f::ZERO);
        _movedLastFrame = false;
        return false;
    }

    _velocity += increment - _drag * _velocity * dtS;
    velMag = _velocity.length();

    // don't go over max speed
    if (velMag > _maxSpeed)
        _velocity = _velocity.normalized() * _maxSpeed;

    // final delta movement vector
    SLVec3f delta = _velocity * dtS;

    // adjust for scaling (if the character is shrinked or enlarged)
    delta *= _unitScaling;

    translate(delta, TS_world);

    _movedLastFrame = true;
    return true;
}

//-----------------------------------------------------------------------------
//! SLCamera::drawMeshes draws the cameras frustum lines
/*!
Only draws the frustum lines without lighting when the camera is not the
active one. This means that it can be seen from the active view point.
*/
void SLCamera::drawMeshes(SLSceneView* sv)
{
    if (sv->camera()!=this)
    {
        // Vertices of the far plane
        SLVec3f farRT, farRB, farLT, farLB;

        if (_projection == P_monoOrthographic)
        {
            const SLMat4f& vm = updateAndGetWMI();
            SLVVec3f P;
            SLVec3f pos(vm.translation());
            SLfloat t = tan(SL_DEG2RAD*_fov*0.5f) * pos.length();
            SLfloat b = -t;
            SLfloat l = -sv->scrWdivH() * t;
            SLfloat r = -l;

            // small line in view direction
            P.push_back(SLVec3f(0,0,0)); P.push_back(SLVec3f(0,0,_clipNear*4));

            // frustum pyramid lines
            farRT.set(r,t,-_clipFar); farRB.set(r,b,-_clipFar);
            farLT.set(l,t,-_clipFar); farLB.set(l,b,-_clipFar);
            P.push_back(SLVec3f(r,t,_clipNear)); P.push_back(farRT);
            P.push_back(SLVec3f(l,t,_clipNear)); P.push_back(farLT);
            P.push_back(SLVec3f(l,b,_clipNear)); P.push_back(farLB);
            P.push_back(SLVec3f(r,b,_clipNear)); P.push_back(farRB);

            // around far clipping plane
            P.push_back(farRT); P.push_back(farRB);
            P.push_back(farRB); P.push_back(farLB);
            P.push_back(farLB); P.push_back(farLT);
            P.push_back(farLT); P.push_back(farRT);

            // around projection plane at focal distance
            P.push_back(SLVec3f(r,t,-_focalDist)); P.push_back(SLVec3f(r,b,-_focalDist));
            P.push_back(SLVec3f(r,b,-_focalDist)); P.push_back(SLVec3f(l,b,-_focalDist));
            P.push_back(SLVec3f(l,b,-_focalDist)); P.push_back(SLVec3f(l,t,-_focalDist));
            P.push_back(SLVec3f(l,t,-_focalDist)); P.push_back(SLVec3f(r,t,-_focalDist));

            // around near clipping plane
            P.push_back(SLVec3f(r,t,_clipNear)); P.push_back(SLVec3f(r,b,_clipNear));
            P.push_back(SLVec3f(r,b,_clipNear)); P.push_back(SLVec3f(l,b,_clipNear));
            P.push_back(SLVec3f(l,b,_clipNear)); P.push_back(SLVec3f(l,t,_clipNear));
            P.push_back(SLVec3f(l,t,_clipNear)); P.push_back(SLVec3f(r,t,_clipNear));

            _vao.generateVertexPos(&P);
        }
        else
        {
            SLVVec3f P;
            SLfloat aspect = sv->scrWdivH();
            SLfloat tanFov = tan(_fov*SL_DEG2RAD*0.5f);
            SLfloat tF =  tanFov * _clipFar;    //top far
            SLfloat rF =  tF * aspect;          //right far
            SLfloat lF = -rF;                   //left far
            SLfloat tP =  tanFov * _focalDist;  //top projection at focal distance
            SLfloat rP =  tP * aspect;          //right projection at focal distance
            SLfloat lP = -tP * aspect;          //left projection at focal distance
            SLfloat tN =  tanFov * _clipNear;   //top near
            SLfloat rN =  tN * aspect;          //right near
            SLfloat lN = -tN * aspect;          //left near

            // small line in view direction
            P.push_back(SLVec3f(0,0,0)); P.push_back(SLVec3f(0,0,_clipNear*4));

            // frustum pyramid lines
            farRT.set(rF, tF,-_clipFar); farRB.set(rF,-tF,-_clipFar);
            farLT.set(lF, tF,-_clipFar); farLB.set(lF,-tF,-_clipFar);
            P.push_back(SLVec3f(0,0,0)); P.push_back(farRT);
            P.push_back(SLVec3f(0,0,0)); P.push_back(farLT);
            P.push_back(SLVec3f(0,0,0)); P.push_back(farLB);
            P.push_back(SLVec3f(0,0,0)); P.push_back(farRB);

            // around far clipping plane
            P.push_back(farRT); P.push_back(farRB);
            P.push_back(farRB); P.push_back(farLB);
            P.push_back(farLB); P.push_back(farLT);
            P.push_back(farLT); P.push_back(farRT);

            // around projection plane at focal distance
            P.push_back(SLVec3f(rP, tP,-_focalDist)); P.push_back(SLVec3f(rP,-tP,-_focalDist));
            P.push_back(SLVec3f(rP,-tP,-_focalDist)); P.push_back(SLVec3f(lP,-tP,-_focalDist));
            P.push_back(SLVec3f(lP,-tP,-_focalDist)); P.push_back(SLVec3f(lP, tP,-_focalDist));
            P.push_back(SLVec3f(lP, tP,-_focalDist)); P.push_back(SLVec3f(rP, tP,-_focalDist));

            // around near clipping plane
            P.push_back(SLVec3f(rN, tN,-_clipNear)); P.push_back(SLVec3f(rN,-tN,-_clipNear));
            P.push_back(SLVec3f(rN,-tN,-_clipNear)); P.push_back(SLVec3f(lN,-tN,-_clipNear));
            P.push_back(SLVec3f(lN,-tN,-_clipNear)); P.push_back(SLVec3f(lN, tN,-_clipNear));
            P.push_back(SLVec3f(lN, tN,-_clipNear)); P.push_back(SLVec3f(rN, tN,-_clipNear));

            _vao.generateVertexPos(&P);
        }

        _vao.drawArrayAsColored(PT_lines, SLCol4f::WHITE*0.7f);
        _background.renderInScene(farLT, farLB, farRT, farRB);
    }
}
//-----------------------------------------------------------------------------
//! SLCamera::statsRec updates the statistic parameters
void SLCamera::statsRec(SLNodeStats &stats)
{
    stats.numTriangles += 12;
    stats.numBytes += sizeof(SLCamera);
    SLNode::statsRec(stats);
}
//-----------------------------------------------------------------------------
/*!
SLCamera::calcMinMax calculates the axis alligned minimum and maximum point of
the camera position and the 4 near clipping plane points.
*/
void SLCamera::calcMinMax(SLVec3f &minV, SLVec3f &maxV)
{
    SLVec3f P[5];
    SLfloat tanFov = tan(_fov*SL_DEG2RAD*0.5f);
    SLfloat tN = tanFov * _clipNear; //top near
    SLfloat rN = tN * _aspect;       //right near

    // frustum pyramid lines
    P[0].set(0,0,0);

    // around near clipping plane
    P[1].set( rN, tN,-_clipNear);
    P[2].set( rN,-tN,-_clipNear);
    P[3].set(-rN,-tN,-_clipNear);
    P[4].set(-rN, tN,-_clipNear);

    // init min & max points
    minV.set( FLT_MAX,  FLT_MAX,  FLT_MAX);
    maxV.set(-FLT_MAX, -FLT_MAX, -FLT_MAX);

    // calc min and max point of all vertices
    for (SLuint i=0; i<5; ++i)
    {   if (P[i].x < minV.x) minV.x = P[i].x;
        if (P[i].x > maxV.x) maxV.x = P[i].x;
        if (P[i].y < minV.y) minV.y = P[i].y;
        if (P[i].y > maxV.y) maxV.y = P[i].y;
        if (P[i].z < minV.z) minV.z = P[i].z;
        if (P[i].z > maxV.z) maxV.z = P[i].z;
    }
}
//-----------------------------------------------------------------------------
//! Returns the projection type as string
SLstring SLCamera::projectionToStr(SLProjection p)
{
    switch (p)
    {   case P_monoPerspective:      return "Perspective";
        case P_monoOrthographic:     return "Orthographic";
        case P_stereoSideBySide:     return "Side by Side";
        case P_stereoSideBySideP:    return "Side by Side proportional";
        case P_stereoSideBySideD:    return "Side by Side distorted";
        case P_stereoLineByLine:     return "Line by Line";
        case P_stereoColumnByColumn: return "Pixel by Pixel";
        case P_stereoPixelByPixel:   return "Checkerboard";
        case P_stereoColorRC:        return "Red-Cyan";
        case P_stereoColorRG:        return "Red-Green";
        case P_stereoColorRB:        return "Red-Blue";
        case P_stereoColorYB:        return "Yellow-Blue";
        default:                   return "Unknown";
    }
}
//-----------------------------------------------------------------------------
/*!
Returns the height of the screen at focal distance. In stereo rendering this
should correspond to the height of the projection plane.
*/
SLfloat SLCamera::focalDistScrH() const
{
   return tan(_fov*SL_DEG2RAD/2.0f) * _focalDist * 2.0f;
}
//-----------------------------------------------------------------------------
/*!
Returns the width of the screen at focal distance. In stereo rendering this
should correspond to the width of the projection plane.
*/
SLfloat SLCamera::focalDistScrW() const
{
    return focalDistScrH() * _aspect;
}
//-----------------------------------------------------------------------------
/*!
Sets the projection transformation matrix, the viewport transformation and the
drawing buffer. In case of a stereographic projection it additionally sets the
stereo splitting parameters such as the color masks and the color filter matrix
for stereo color anaglyph.
*/
void SLCamera::setProjection(SLSceneView* sv, const SLEyeType eye)
{
    ////////////////////
    // Set Projection //
    ////////////////////

    const SLMat4f& vm = updateAndGetWMI();

    _stateGL->stereoEye  = eye;
    _stateGL->projection = _projection;

    SLVec3f pos(vm.translation());
    SLfloat top, bottom, left, right, d;   // frustum parameters
    _scrW = sv->scrW();
    _scrH = sv->scrH();
    _aspect = sv->scrWdivH();

    switch (_projection)
    {
        case P_monoPerspective:
            _stateGL->projectionMatrix.perspective(_fov, sv->scrWdivH(), _clipNear, _clipFar);
            break;

        case P_monoOrthographic:
            top    = tan(SL_DEG2RAD*_fov*0.5f) * pos.length();
            bottom = -top;
            left   = -sv->scrWdivH()*top;
            right  = -left;

            // The orthographic projection should have its near clip plane behind the camera
            // rather than slightly in front of it. Else we will see cross sections of scenes if
            // we zoom in close
            _stateGL->projectionMatrix.ortho(left,right,bottom,top, -_clipNear, _clipFar);
            break;

        case P_stereoSideBySideD:
            _stateGL->projectionMatrix = SLScene::current->oculus()->projection(eye);

            break;
        // all other stereo projections
        default:
            // asymmetric frustum shift d (see chapter stereo projection)
            d = (SLfloat)eye * 0.5f * _eyeSeparation * _clipNear / _focalDist;
            top    = tan(SL_DEG2RAD*_fov/2) * _clipNear;
            bottom = -top;
            left   = -sv->scrWdivH()*top - d;
            right  =  sv->scrWdivH()*top - d;
            _stateGL->projectionMatrix.frustum(left,right,bottom,top,_clipNear,_clipFar);
    }

    //////////////////
    // Set Viewport //
    //////////////////

    SLint w = sv->scrW();
    SLint h = sv->scrH();
    SLint w2 = sv->scrWdiv2();
    SLint h2 = sv->scrHdiv2();
    SLint h4 = h2 >> 1;

    if (_projection == P_stereoSideBySideD)
    {   SLint fbW2 = sv->oculusFB()->halfWidth();
        SLint fbH  = sv->oculusFB()->height();
        if (eye==ET_left)
             _stateGL->viewport(   0, 0, fbW2, fbH);
        else _stateGL->viewport(fbW2, 0, fbW2, fbH);
    } else
    if (_projection == P_stereoSideBySide)
    {
        if (eye==ET_left)
             _stateGL->viewport( 0, 0, w2, h);
        else _stateGL->viewport(w2, 0, w2, h);
    } else
    if (_projection == P_stereoSideBySideP)
    {
        if (eye==ET_left)
             _stateGL->viewport( 0, h4, w2, h2);
        else _stateGL->viewport(w2, h4, w2, h2);
    } else
        _stateGL->viewport(0, 0, w, h);

    ///////////////////
    // Clear Buffers //
    ///////////////////

    if (eye==ET_right) //&& _projection >= stereoColorRC)
        // Do not clear color on right eye because it contains the color of the
        // left eye. The right eye must be drawn after the left into the same buffer
        _stateGL->clearDepthBuffer();

    //  Set Color Mask and Filter
    if (_projection >= P_stereoColorRC)
    {   if (eye==ET_left)
        {  switch (_projection)
            {   case P_stereoColorRC: _stateGL->colorMask(1, 0, 0, 1); break;
                case P_stereoColorRB: _stateGL->colorMask(1, 0, 0, 1); break;
                case P_stereoColorRG: _stateGL->colorMask(1, 0, 0, 1); break;
                case P_stereoColorYB: _stateGL->colorMask(1, 1, 0, 1); break;
                default: break;
            }
        } else
        {   switch (_projection)
            {   case P_stereoColorRC: _stateGL->colorMask(0, 1, 1, 1); break;
                case P_stereoColorRB: _stateGL->colorMask(0, 0, 1, 1); break;
                case P_stereoColorRG: _stateGL->colorMask(0, 1, 0, 1); break;
                case P_stereoColorYB: _stateGL->colorMask(0, 0, 1, 1); break;
                default: break;
            }
        }

        // Set color filter matrix for red-cyan and yello-blue (ColorCode3D)
        switch (_projection)
        {   case P_stereoColorRC:
            _stateGL->stereoColorFilter.setMatrix(0.29f, 0.59f, 0.12f,
                                                  0.00f, 1.00f, 0.00f,
                                                  0.00f, 0.00f, 1.00f); break;
            case P_stereoColorYB:
            _stateGL->stereoColorFilter.setMatrix(1.00f, 0.00f, 0.00f,
                                                  0.00f, 1.00f, 0.00f,
                                                  0.15f, 0.15f, 0.70f); break;
            default: break;
        }
    }
    GET_GL_ERROR;
}
//-----------------------------------------------------------------------------
/*!
Applies the view transform to the modelview matrix depending on the eye:
eye=-1 for the left and eye=1 for the right eye.
The view matrix that projects all points from the world coordinate system to
the camera coordinate system (that means relative to the camera) is the camera
nodes inverse world matrix.
*/
void SLCamera::setView(SLSceneView* sv, const SLEyeType eye)
{
    SLScene* s = SLScene::current;

    if (_camAnim == CA_deviceRotYUp)
    {

        //
        SLMat3f sRc;

        SLMat3f enuRs;

        SLMat3f wyRenu;

        SLMat3f wRwy;

        SLMat3f wRc = wRwy * wyRenu * enuRs * sRc;

        SLVec3f wtc = updateAndGetWM().translation();

        SLMat4f wTc;

        //add rotation offset from sensor
        /*
        SLMat4f newOm;
        newOm.translate(_om.translation());
        newOm.rotate(-90, 0,0,1);
        newOm *= s->deviceRotation();
        newOm.rotate(90, 0,0,1);
         */


        //SLNode* node = s->root3D()->findChild<SLCamera>("cam1", true);
        //if(node) {

            //add additional rotation about device rotation
            SLMat4f wm = updateAndGetWM();
            SLMat4f m;
            m.identity();

            //WHAT COMES FIRST IS APPLIED LAST!!!!

            //translation in scene:
            //Translate away from origin to see scene object on origin (in positive z-direction: The
            //z-axis of the scene camera is pointing in the opposite direction)
            SLMat4f t;
            t.translate(wm.translation());

            //scene w.r.t. device ENU:
            //Rotate coordinate system -90 deg about x-axis so it is aligned with the camera coordinate axes
            SLMat4f r1;
            r1.rotate(-90, 1, 0, 0);

            //device ENU w.r.t initial device ENU (yaw compensation in device ENU):
            //Rotate about the cameras z-axis (which points up now) to compensate for a yaw-offset.
            //With this operation we rotate the horizon back about the amount it was rotated at startup.
            SLMat4f rYaw;

            //SLfloat rotYawOffsetDEG = s->startYawRAD() * SL_RAD2DEG + 90;
            //SLfloat rotYawOffsetDEG = 90;
            SLfloat rotYawOffsetDEG = s->startYawRAD() * SL_RAD2DEG;
            if(rotYawOffsetDEG > 180 )
                rotYawOffsetDEG -= 360;
            rYaw.rotate(-rotYawOffsetDEG, 0, 0, 1);
            //rYaw.rotate(s->startYawRAD() * SL_RAD2DEG, 0, 0, 1);

            //sensor w.r.t. device ENU:
            //Now we rotate the device into the earth frame (ENU, East-North-Up: East corresponds with x-,
            //North with y- and Up with z-axis.
            SLMat4f rotOffset = s->deviceRotation();

            //camera w.r.t. sensor:
            //Rotate the camera coordinate system to align with the sensor coordinate system. This means
            //we rotate the camera with respect to the sensor.
            SLMat4f r2;
            r2.rotate(-90, 0, 0, 1);

            m = t * r1 * rYaw * rotOffset * r2;
            //m = t * r1 * rotOffset * r2;
            //m = r1 * rotOffset * r2;

            om(m);
            //node->om(m);
            //needUpdate();
        //}

    }

    // The view matrix is the camera nodes inverse world matrix
    SLMat4f vm = updateAndGetWMI();

    // Initialize the modelview to identity
    _stateGL->modelViewMatrix.identity();

    // If the camera rotation comes from the mobile device overwrite the vm
    if (_camAnim==CA_deviceRotYUp)
    {
        /*
        // Get the camera objects position inverted
        SLMat4f posMat(this->translationOS()*-1.0f);

        // Get the inverse device rotation
        SLMat4f rotMat(s->deviceRotMat().inverse());

        // Phone's Z faces up. We need it to face toward the user.
        //rotMat.rotate(90, 1,0,0);

        // Add yaw offset rotation
        //if (s->zeroYawAtStart())
        //    rotMat.rotate(-s->startRotVec().pitch * SL_RAD2DEG, 0,1,0);

        // Overwrite the vm
        vm.setMatrix(rotMat * posMat);
        */

        /*
        // Marcus thinks this is what GVR does in OrientationView.java
        // Get the camera objects position inverted
        SLMat4f posMat(this->translationOS()*-1.0f);

        // Get the inverse device rotation
        SLMat4f rotMat(s->deviceRotMat().inverted());

        SLMat4f tmpMatrix2 = posMat * rotMat;

        // Phone's Z faces up. We need it to face toward the user.
        tmpMatrix2.rotate(90, 1,0,0);

        // Add yaw offset rotation
        if (s->zeroYawAtStart())
            tmpMatrix2.rotate(-s->startRotVec().pitch * SL_RAD2DEG, 0,1,0);

        // Overwrite the vm
        vm.setMatrix(tmpMatrix2);
        */

        // Old version from Marcus
        //SLMat4f rotMat(s->deviceRotQuat().inverted().toMat4());
        SLMat4f rotMat(s->deviceRotMat().inverted());
        rotMat.rotate(90, 1,0,0);
        SLMat4f posMat(this->translationOS()*-1.0f);
        vm.setMatrix(rotMat * posMat);
    }

    // Single eye projection
    if (eye == ET_center)
    {
<<<<<<< HEAD
        // The camera rotation comes from the mobile device
        // See also SLScene::onRotationPYR where the sensor data arrive.
        if (_camAnim==CA_deviceRotYUp)
        {
/*
            //working version:
            //add additional rotation about device rotation
            SLMat4f wm = updateAndGetWM();
            SLMat4f m;
            m.identity();

            //WHAT COMES FIRST IS APPLIED LAST!!!!
            //Translate away from origin to see scene object on origin (in positive z-direction: The
            //z-axis of the scene camera is pointing in the opposite direction)
            SLMat4f t;
            t.translate(wm.translation());

            //Rotate about the cameras y-axis (which points up) to compensate for a yaw-offset
            SLMat4f rYaw;
            rYaw.rotate(s->initialYawDEG(), 0, 1, 0);


            SLMat4f r1;
            r1.rotate(-90, 1, 0, 0);

            //add rotation offset from sensor
            SLMat4f rotOffset = s->deviceRotation();

            SLMat4f r2;
            r2.rotate(-90, 0, 0, 1);

            m = t * rYaw * r1 * rotOffset * r2;

            SLMat4f wmInv = m.inverse();
            _stateGL->viewMatrix.setMatrix(wmInv);
*/

/*
            //add additional rotation about device rotation
            SLMat4f wm = updateAndGetWM();
            SLMat4f m;
            m.identity();

            //WHAT COMES FIRST IS APPLIED LAST!!!!

            //translation in scene:
            //Translate away from origin to see scene object on origin (in positive z-direction: The
            //z-axis of the scene camera is pointing in the opposite direction)
            SLMat4f t;
            t.translate(wm.translation());

            //scene w.r.t. device ENU:
            //Rotate coordinate system -90 deg about x-axis so it is aligned with the camera coordinate axes
            SLMat4f r1;
            r1.rotate(-90, 1, 0, 0);

            //device ENU w.r.t initial device ENU (yaw compensation in device ENU):
            //Rotate about the cameras z-axis (which points up now) to compensate for a yaw-offset.
            //With this operation we rotate the horizon back about the amount it was rotated at startup.
            SLMat4f rYaw;
            SLfloat rotYawOffsetDEG = s->startYawRAD() * SL_RAD2DEG + 90;
            if(rotYawOffsetDEG > 180 )
                rotYawOffsetDEG -= 360;

            //rYaw.rotate(s->startYawRAD() * SL_RAD2DEG, 0, 0, 1);
            rYaw.rotate(rotYawOffsetDEG, 0, 0, 1);

            //sensor w.r.t. device ENU:
            //Now we rotate the device into the earth frame (ENU, East-North-Up: East corresponds with x-,
            //North with y- and Up with z-axis.
            SLMat4f rotOffset = s->deviceRotation();

            //camera w.r.t. sensor:
            //Rotate the camera coordinate system to align with the sensor coordinate system. This means
            //we rotate the camera with respect to the sensor.
            SLMat4f r2;
            r2.rotate(-90, 0, 0, 1);


            //m = t * r1 * rYaw * rotOffset * r2;
            m = t * r1 * rotOffset * r2;

            SLMat4f wmInv = m.inverse();
            _stateGL->viewMatrix.setMatrix(wmInv);
            */


            _stateGL->viewMatrix.setMatrix(vm);

        }
        else // Standard case: Just overwrite the view matrix
        {
            _stateGL->viewMatrix.setMatrix(vm);
        }
=======
         _stateGL->viewMatrix.setMatrix(vm);
>>>>>>> 0b835606
    }
    else // stereo viewing
    {
        if (_projection == P_stereoSideBySideD)
        {
            // half interpupilar distance
            //_eyeSeparation = s->oculus()->interpupillaryDistance(); update old rift code
            SLfloat halfIPD = (SLfloat)eye * _eyeSeparation * -0.5f;

            SLMat4f trackingPos;
            if (_camAnim==CA_deviceRotYUp)
            {
                // get the oculus or mobile device orientation
                SLQuat4f rotation;
                if (s->oculus()->isConnected())
                {
                    rotation = s->oculus()->orientation(eye);
                    trackingPos.translate(-s->oculus()->position(eye));
                }
<<<<<<< HEAD
 //todo               else rotation = s->deviceRotation();
=======
                else rotation = s->deviceRotQuat();
>>>>>>> 0b835606

                SLfloat rotX, rotY, rotZ;
                rotation.toMat4().toEulerAnglesZYX(rotZ, rotY, rotX);
                //SL_LOG("rotx : %3.1f, roty: %3.1f, rotz: %3.1f\n", rotX*SL_RAD2DEG, rotY*SL_RAD2DEG, rotZ*SL_RAD2DEG);$

                SLVec3f viewAdjust = s->oculus()->viewAdjust(eye) * _unitScaling;

                SLMat4f vmEye(SLMat4f(viewAdjust.x, viewAdjust.y, viewAdjust.z) * rotation.inverted().toMat4() * trackingPos * vm);
                _stateGL->viewMatrix = vmEye;
            }
            else
            {
                SLMat4f vmEye(SLMat4f(halfIPD, 0.0f, 0.f) * vm);
                _stateGL->viewMatrix = vmEye;
            }
        }
        else
        {
            // Get central camera vectors eye, lookAt, lookUp out of the view matrix vm
            SLVec3f EYE, LA, LU, LR;
            vm.lookAt(&EYE, &LA, &LU, &LR);

            // Shorten LR to half of the eye dist (eye=-1 for left, eye=1 for right)
            LR *= _eyeSeparation * 0.5f * (SLfloat)eye;

            // Set the OpenGL view matrix for the left eye
            SLMat4f vmEye;
            vmEye.lookAt(EYE+LR, EYE + _focalDist*LA+LR, LU);
            _stateGL->viewMatrix = vmEye;
        }
    }
}
//-----------------------------------------------------------------------------
//! SLCamera::animationStr() returns the animation enum as string
SLstring SLCamera::animationStr() const
{
    switch (_camAnim)
    {   case CA_turntableYUp:   return "Turntable Y up";
        case CA_turntableZUp:   return "Turntable Z up";
        case CA_walkingYUp:     return "Walking Y up";
        case CA_walkingZUp:     return "Walking Z up";
        case CA_deviceRotYUp:   return "Device Rotated Y up";
        default: return "unknown";
    }
}

//-----------------------------------------------------------------------------
/*
Event Handlers: Because the SLNode class also inherits the SLEventHandler
class a node can also act as a event handler. The camera class uses this to
implement the camera animation.
*/
//-----------------------------------------------------------------------------
//! Gets called whenever a mouse button gets pressed.
SLbool SLCamera::onMouseDown(const SLMouseButton button,
                             const SLint x, const SLint y, const SLKey mod)
{
    SLScene* s = SLScene::current;

    // Determine the lookAt point by ray cast to the screen center
    eyeToPixelRay((SLfloat)(_scrW>>1), (SLfloat)(_scrH>>1), &_lookAtRay);

    if (s->root3D())
        s->root3D()->hitRec(&_lookAtRay);

    // Init both position in case that the second finger came with delay
    _oldTouchPos1.set((SLfloat)x, (SLfloat)y);
    _oldTouchPos2.set((SLfloat)x, (SLfloat)y);

    return false;
}
//-----------------------------------------------------------------------------
//! Gets called whenever the mouse is moved.
SLbool SLCamera::onMouseMove(const SLMouseButton button,
                             const SLint x, const SLint y, const SLKey mod)
{
    if (button == MB_left) //==================================================
    {
        // new vars needed
        SLVec3f position = this->translationOS();
        SLVec3f forward =  this->forwardOS();
        SLVec3f right =    this->rightOS();
        SLVec3f up =       this->upOS();

        // The lookAt point
        SLVec3f laP = position + _focalDist * forward;

        // Determine rotation point as the center of the AABB of the hitNode
        SLVec3f rtP;
        if (_lookAtRay.hitNode) //_lookAtRay.length < FLT_MAX &&
             rtP = _lookAtRay.hitNode->aabb()->centerWS();
        else rtP = laP;

        // Determine rot angles around x- & y-axis
        SLfloat dY = (y-_oldTouchPos1.y) * _rotFactor;
        SLfloat dX = (x-_oldTouchPos1.x) * _rotFactor;

        if (_camAnim==CA_turntableYUp) //......................................
        {
            SLMat4f rot;
            rot.translate(rtP);
            rot.rotate(-dX, SLVec3f(0,1,0));
            rot.rotate(-dY, right);
            rot.translate(-rtP);

            _om.setMatrix(rot * _om);
            needUpdate();
        }
        else if (_camAnim==CA_turntableZUp) //.................................
        {
            SLMat4f rot;
            rot.translate(rtP);
            rot.rotate(dX, SLVec3f(0,0,1));
            rot.rotate(dY, right);
            rot.translate(-rtP);

            _om.setMatrix(rot * _om);
            needWMUpdate();
        }
        else if (_camAnim==CA_walkingYUp) //...................................
        {
            dY *= 0.5f;
            dX *= 0.5f;

            SLMat4f rot;
            rot.rotate(-dX, SLVec3f(0, 1, 0));
            rot.rotate(-dY, right);

            forward.set(rot.multVec(forward));
            lookAt(position + forward);
        }
        else if (_camAnim==CA_walkingZUp) //...................................
        {
            dY *= 0.5f;
            dX *= 0.5f;

            SLMat4f rot;
            rot.rotate(-dX, SLVec3f(0, 0, 1));
            rot.rotate(-dY, right);

            forward.set(rot.multVec(forward));
            lookAt(position + forward, SLVec3f(0, 0, 1));
        }

        _oldTouchPos1.set((SLfloat)x,(SLfloat)y);
    }
    else
    if (button == MB_middle) //================================================
    {   if (_camAnim==CA_turntableYUp || _camAnim==CA_turntableZUp)
        {
            // Calculate the fraction delta of the mouse movement
            SLVec2f dMouse(x-_oldTouchPos1.x, _oldTouchPos1.y-y);
            dMouse.x /= (SLfloat)_scrW;
            dMouse.y /= (SLfloat)_scrH;

            // Scale the mouse delta by the lookAt distance
            SLfloat lookAtDist;
            if (_lookAtRay.length < FLT_MAX)
                lookAtDist = _lookAtRay.length;
            else lookAtDist = _focalDist;

            // scale factor depending on the space size at focal dist
            SLfloat spaceH = tan(SL_DEG2RAD*_fov/2) * lookAtDist * 2.0f;
            SLfloat spaceW = spaceH * _aspect;

            dMouse.x *= spaceW;
            dMouse.y *= spaceH;

            if (mod==K_ctrl)
            {
                translate(SLVec3f(-dMouse.x, 0, dMouse.y), TS_object);

            } else
            {
                translate(SLVec3f(-dMouse.x, -dMouse.y, 0), TS_object);
            }
            _oldTouchPos1.set((SLfloat)x,(SLfloat)y);
        }
    } //=======================================================================
    return true;
}
//-----------------------------------------------------------------------------
//! Gets called whenever the mouse button is released
SLbool SLCamera::onMouseUp(const SLMouseButton button,
                           const SLint x, const SLint y, const SLKey mod)
{
    // Stop any motion
    //_acceleration.set(0.0f, 0.0f, 0.0f);

    //SL_LOG("onMouseUp\n");
    if (button == MB_left) //===============================================
    {   if (_camAnim==CA_turntableYUp) //.........................................
        {   return true;
        }
        else if (_camAnim==CA_walkingYUp) //......................................
        {  return true;
        }
    } else if (button == MB_middle) //======================================
    {   return true;
    }
    //=========================================================================
    return false;
}
//-----------------------------------------------------------------------------
/*!
SLCamera::onMouseWheel event handler moves camera forwards or backwards
*/
SLbool SLCamera::onMouseWheel(const SLint delta, const SLKey mod)
{
    SLScene* s = SLScene::current;
    SLfloat sign = (SLfloat)SL_sign(delta);

    if (_camAnim==CA_turntableYUp || _camAnim==CA_turntableZUp) //....................
    {   if (mod==K_none)
        {
            // Determine the lookAt point by ray cast
            eyeToPixelRay((SLfloat)(_scrW>>1),
                        (SLfloat)(_scrH>>1), &_lookAtRay);

            if (s->root3D())
                s->root3D()->hitRec(&_lookAtRay);

            if (_lookAtRay.length < FLT_MAX)
                _lookAtRay.hitPoint = _lookAtRay.origin +
                                      _lookAtRay.dir*_lookAtRay.length;

            // Scale the mouse delta by the lookAt distance
            SLfloat lookAtDist;
            if (_lookAtRay.hitNode)
                 lookAtDist = _lookAtRay.length;
            else lookAtDist = _focalDist;

            translate(SLVec3f(0, 0, -sign*lookAtDist*_dPos), TS_object);

            _lookAtRay.length = FLT_MAX;
        }
        if (mod==K_ctrl)
        {   _eyeSeparation *= (1.0f + sign*0.1f);
        }
        if (mod==K_alt)
        {   _fov += sign*5.0f;
            currentFOV = _fov;
        }
        if (mod==K_shift)
        {  _focalDist *= (1.0f + sign*0.05f);
        }
        return true;
    }
    else if (_camAnim==CA_walkingYUp || _camAnim==CA_walkingZUp) //...................
    {
        _maxSpeed *= (1.0f + sign*0.1f);
    }
    return false;
}
//-----------------------------------------------------------------------------
/*!
SLCamera::onDoubleTouch gets called whenever two fingers touch a handheld
screen.
*/
SLbool SLCamera::onTouch2Down(const SLint x1, const SLint y1,
                              const SLint x2, const SLint y2)
{
    SLScene* s = SLScene::current;

    // Determine the lookAt point by ray cast
    eyeToPixelRay((SLfloat)(_scrW>>1),
                  (SLfloat)(_scrH>>1), &_lookAtRay);

    s->root3D()->hitRec(&_lookAtRay);

    _oldTouchPos1.set((SLfloat)x1, (SLfloat)y1);
    _oldTouchPos2.set((SLfloat)x2, (SLfloat)y2);
    return true;
}
//-----------------------------------------------------------------------------
/*!
SLCamera::onTouch2Move gets called whenever two fingers move on a handheld
screen.
*/
SLbool SLCamera::onTouch2Move(const SLint x1, const SLint y1,
                              const SLint x2, const SLint y2)
{
    SLVec2f now1((SLfloat)x1, (SLfloat)y1);
    SLVec2f now2((SLfloat)x2, (SLfloat)y2);
    SLVec2f delta1(now1-_oldTouchPos1);
    SLVec2f delta2(now2-_oldTouchPos2);

    // Average out the deltas over the last 4 events for correct 1 pixel moves
    static SLuint  cnt=0;
    static SLVec2f d1[4];
    static SLVec2f d2[4];
    d1[cnt%4] = delta1;
    d2[cnt%4] = delta2;
    SLVec2f avgDelta1(d1[0].x+d1[1].x+d1[2].x+d1[3].x, d1[0].y+d1[1].y+d1[2].y+d1[3].y);
    SLVec2f avgDelta2(d2[0].x+d2[1].x+d2[2].x+d2[3].x, d2[0].y+d2[1].y+d2[2].y+d2[3].y);
    avgDelta1 /= 4.0f;
    avgDelta2 /= 4.0f;
    cnt++;

    SLfloat r1, phi1, r2, phi2;
    avgDelta1.toPolar(r1, phi1);
    avgDelta2.toPolar(r2, phi2);

    // Scale the mouse delta by the lookAt distance
    SLfloat lookAtDist;
    if (_lookAtRay.length < FLT_MAX)
        lookAtDist = _lookAtRay.length;
    else lookAtDist = _focalDist;

    // scale factor depending on the space sice at focal dist
    SLfloat spaceH = tan(SL_DEG2RAD*_fov/2) * lookAtDist * 2.0f;
    SLfloat spaceW = spaceH * _aspect;

    //SL_LOG("avgDelta1: (%05.2f,%05.2f), dPhi=%05.2f\n", avgDelta1.x, avgDelta1.y, SL_abs(phi1-phi2));

    // if fingers move parallel slide camera vertically or horizontally
    if (SL_abs(phi1-phi2) < 0.2f)
    {
        // Calculate center between finger points
        SLVec2f nowCenter((now1+now2)*0.5f);
        SLVec2f oldCenter((_oldTouchPos1+_oldTouchPos2)*0.5f);

        // For first move set oldCenter = nowCenter
        if (oldCenter == SLVec2f::ZERO) oldCenter = nowCenter;

        SLVec2f delta(nowCenter - oldCenter);

        // scale to 0-1
        delta.x /= _scrW;
        delta.y /= _scrH;

        // scale to space size
        delta.x *= spaceW;
        delta.y *= spaceH;

        if (_camAnim==CA_turntableYUp || _camAnim==CA_turntableZUp)
        {
            // apply delta to x- and y-position
            translate(SLVec3f(-delta.x, delta.y, 0), TS_object);
        }
        else if (_camAnim == CA_walkingYUp || _camAnim == CA_walkingZUp)
        {
            //_moveDir.x = delta.x * 100.0f,
            //_moveDir.z = delta.y * 100.0f;
        }

    } else // Two finger pinch
    {
        // Calculate vector between fingers
        SLVec2f nowDist(now2 - now1);
        SLVec2f oldDist(_oldTouchPos2-_oldTouchPos1);

        // For first move set oldDist = nowDist
        if (oldDist == SLVec2f::ZERO) oldDist = nowDist;

        SLfloat delta = oldDist.length() - nowDist.length();

        if (_camAnim==CA_turntableYUp)
        {  // scale to 0-1
            delta /= (SLfloat)_scrH;

            // scale to space height
            delta *= spaceH*2;

            // apply delta to the z-position
            translate(SLVec3f(0, 0, delta), TS_object);

        }
        else if (_camAnim == CA_walkingYUp)
        {
            // change field of view
            _fov += SL_sign(delta) * 0.5f;
            currentFOV = _fov;
        }
    }

    _oldTouchPos1.set((SLfloat)x1, (SLfloat)y1);
    _oldTouchPos2.set((SLfloat)x2, (SLfloat)y2);
    return true;
}
//-----------------------------------------------------------------------------
/*!
SLCamera::onDoubleTouch gets called whenever two fingers touch a handheld
screen.
*/
SLbool SLCamera::onTouch2Up(const SLint x1, const SLint y1,
                            const SLint x2, const SLint y2)
{
    _velocity.set(0.0f, 0.0f, 0.0f);
    return true;
}
//-----------------------------------------------------------------------------
/*!
SLCamera::onKeyPress applies the keyboard view navigation to the view matrix.
The key code constants are defined in SL.h
*/
SLbool SLCamera::onKeyPress(const SLKey key, const SLKey mod)
{
    switch ((SLchar)key)
    {   case 'W': _moveDir.z -= 1.0f; return true;
        case 'S': _moveDir.z += 1.0f; return true;
        case 'A': _moveDir.x -= 1.0f; return true;
        case 'D': _moveDir.x += 1.0f; return true;
        case 'Q': _moveDir.y += 1.0f; return true;
        case 'E': _moveDir.y -= 1.0f; return true;
        // @todo    I tried implementing 'sprint' on pressed down shift
        //          but modifier keys don't fire a normal key press event...
        //          fix that please. This is why speed control is on 1 and 2 for now
        case '1': _maxSpeed = 10.0f; return true;
        case '2': _maxSpeed = 20.0f; return true;

        case (SLchar)K_down: return onMouseWheel( 1, mod);
        case (SLchar)K_up:   return onMouseWheel(-1, mod);

        default:  return false;
    }
}
//-----------------------------------------------------------------------------
/*!
SLCamera::onKeyRelease gets called when a key is released
*/
SLbool SLCamera::onKeyRelease(const SLKey key, const SLKey mod)
{
    switch ((SLchar)key)
    {   case 'W': _moveDir.z += 1.0f; return true;
        case 'S': _moveDir.z -= 1.0f; return true;
        case 'A': _moveDir.x += 1.0f; return true;
        case 'D': _moveDir.x -= 1.0f; return true;
        case 'Q': _moveDir.y -= 1.0f; return true;
        case 'E': _moveDir.y += 1.0f; return true;
    }

    return false;
}
//-----------------------------------------------------------------------------
//! SLCamera::setFrustumPlanes set the 6 plane from the view frustum.
/*! SLCamera::setFrustumPlanes set the 6 frustum planes by extracting the plane
coefficients from the combined view and projection matrix.
See the paper from Gribb and Hartmann:
http://www2.ravensoft.com/users/ggribb/plane%20extraction.pdf
*/
void SLCamera::setFrustumPlanes()
{
    // build combined view projection matrix
    // SLCamera::setView should've been called before so viewMatrix contains the right value
    SLMat4f A(_stateGL->projectionMatrix*_stateGL->viewMatrix);

    // set the A,B,C & D coeffitient for each plane
    _plane[T].setCoefficients(-A.m( 1) + A.m( 3),-A.m( 5) + A.m( 7),
                              -A.m( 9) + A.m(11),-A.m(13) + A.m(15));
    _plane[B].setCoefficients( A.m( 1) + A.m( 3), A.m( 5) + A.m( 7),
                               A.m( 9) + A.m(11), A.m(13) + A.m(15));
    _plane[L].setCoefficients( A.m( 0) + A.m( 3), A.m( 4) + A.m( 7),
                               A.m( 8) + A.m(11), A.m(12) + A.m(15));
    _plane[R].setCoefficients(-A.m( 0) + A.m( 3),-A.m( 4) + A.m( 7),
                              -A.m( 8) + A.m(11),-A.m(12) + A.m(15));
    _plane[N].setCoefficients( A.m( 2) + A.m( 3), A.m( 6) + A.m( 7),
                               A.m(10) + A.m(11), A.m(14) + A.m(15));
    _plane[F].setCoefficients(-A.m( 2) + A.m( 3),-A.m( 6) + A.m( 7),
                              -A.m(10) + A.m(11),-A.m(14) + A.m(15));
}
//-----------------------------------------------------------------------------
//! eyeToPixelRay returns the a ray from the eye to the center of a pixel.
/*! This method is used for object picking. The calculation is the same as for
primary rays in Ray Tracing.
*/
void SLCamera::eyeToPixelRay(SLfloat x, SLfloat y, SLRay* ray)
{
    SLVec3f  EYE, LA, LU, LR;

    // get camera vectors eye, lookAt, lookUp from view matrix
    updateAndGetVM().lookAt(&EYE, &LA, &LU, &LR);

    if (_projection == P_monoOrthographic)
    {   /*
        In orthographic projection the top-left vector (TL) points
        from the eye to the center of the TL-left pixel of a plane that
        parallel to the projection plan at zero distance from the eye.
        */
        SLVec3f pos(updateAndGetVM().translation());
        SLfloat hh = tan(SL_DEG2RAD*_fov*0.5f) * pos.length();
        SLfloat hw = hh * _aspect;

        // calculate the size of a pixel in world coords.
        SLfloat pixel = hw * 2 / _scrW;

        SLVec3f TL = EYE - hw*LR + hh*LU  +  pixel/2*LR - pixel/2*LU;
        SLVec3f dir = LA;
        dir.normalize();
        ray->setDir(dir);
        ray->origin.set(TL + pixel*(x*LR - y*LU));
    }
    else
    {   /*
        In perspective projection the top-left vector (TL) points
        from the eye to the center of the top-left pixel on a projection
        plan in focal distance. See also the computergraphics script about
        primary ray calculation.
        */
        // calculate half window width & height in world coords
        SLfloat hh = tan(SL_DEG2RAD*_fov*0.5f) * _focalDist;
        SLfloat hw = hh * _aspect;

        // calculate the size of a pixel in world coords.
        SLfloat pixel = hw * 2 / _scrW;

        // calculate a vector to the center (C) of the top left (TL) pixel
        SLVec3f C  = LA * _focalDist;
        SLVec3f TL = C - hw*LR + hh*LU  +  pixel*0.5f*(LR - LU);
        SLVec3f dir = TL + pixel*(x*LR - y*LU);

        dir.normalize();
        ray->setDir(dir);
        ray->origin.set(EYE);
    }

    ray->length = FLT_MAX;
    ray->depth = 1;
    ray->contrib = 1.0f;
    ray->type = PRIMARY;
    ray->x = x;
    ray->y = y;
    ray->hitTriangle = -1;
    ray->hitNormal.set(SLVec3f::ZERO);
    ray->hitPoint.set(SLVec3f::ZERO);
    ray->hitNode = nullptr;
    ray->hitMesh = nullptr;
    ray->srcTriangle = 0;
}
//-----------------------------------------------------------------------------
//! SLCamera::isInFrustum does a simple and fast frustum culling test for AABBs
/*! SLCamera::isInFrustum checks if the bounding sphere of an AABB is within
the view frustum defined by its 6 planes by simply testing the distance of the
AABBs center minus its radius. This is faster than the AABB in frustum test but
not as precise. Please refer to the nice tutorial on frustum culling on:
http://www.lighthouse3d.com/opengl/viewfrustum/
*/
SLbool SLCamera::isInFrustum(SLAABBox* aabb)
{
    // check the 6 planes of the frustum
    for(SLint i=0; i < 6; ++i)
    {	SLfloat distance = _plane[i].distToPoint(aabb->centerWS());
        if (distance < -aabb->radiusWS())
        {   aabb->isVisible(false);
            return false;
        }
    }
    aabb->isVisible(true);

    // Calculate squared dist. from AABB's center to viewer for blend sorting.
    SLVec3f viewToCenter(_wm.translation()-aabb->centerWS());
    aabb->sqrViewDist(viewToCenter.lengthSqr());
    return true;
}
//-----------------------------------------------------------------------------
//! SLCamera::to_string returns important camera parameter as a string
SLstring SLCamera::toString() const
{
    SLMat4f vm = updateAndGetVM();
    std::ostringstream ss;
    ss << "Projection: " << projectionStr() << endl;
    ss << "FOV: " << _fov << endl;
    ss << "ClipNear: " << _clipNear << endl;
    ss << "ClipFar: " << _clipFar << endl;
    ss << "Animation: " << animationStr()  << endl;
    ss << vm.toString() << endl;
    return ss.str();
}
//-----------------------------------------------------------------------------
<|MERGE_RESOLUTION|>--- conflicted
+++ resolved
@@ -461,86 +461,51 @@
 
     if (_camAnim == CA_deviceRotYUp)
     {
-
-        //
+        ///////////////////////////////////////////////////////////////////////
+        // Build pose of camera in world frame (scene) using device rotation //
+        ///////////////////////////////////////////////////////////////////////
+
+        //rotations:
+        //camera w.r.t. sensor
         SLMat3f sRc;
-
+        sRc.rotation(-90, 0, 0, 1);
+        //sensor w.r.t. east-north-down
         SLMat3f enuRs;
-
+        enuRs.setMatrix(s->deviceRotation());
+        //east-north-down w.r.t. world-yaw
+        SLfloat rotYawOffsetDEG = s->startYawRAD() * SL_RAD2DEG + 90;
+        if(rotYawOffsetDEG > 180 )
+            rotYawOffsetDEG -= 360;
         SLMat3f wyRenu;
-
+        wyRenu.rotation(rotYawOffsetDEG, 0, 0, 1);
+        //world-yaw w.r.t. world
         SLMat3f wRwy;
-
+        wRwy.rotation(-90, 1, 0, 0);
+        //combiniation of partial rotations to orientation of camera w.r.t world
         SLMat3f wRc = wRwy * wyRenu * enuRs * sRc;
 
+        //translations:
         SLVec3f wtc = updateAndGetWM().translation();
 
+        //combination of rotation and translation:
         SLMat4f wTc;
-
-        //add rotation offset from sensor
+        wTc.setRotation(wRc);
+        wTc.setTranslation(wtc);
+
         /*
-        SLMat4f newOm;
-        newOm.translate(_om.translation());
-        newOm.rotate(-90, 0,0,1);
-        newOm *= s->deviceRotation();
-        newOm.rotate(90, 0,0,1);
-         */
-
-
-        //SLNode* node = s->root3D()->findChild<SLCamera>("cam1", true);
-        //if(node) {
-
-            //add additional rotation about device rotation
-            SLMat4f wm = updateAndGetWM();
-            SLMat4f m;
-            m.identity();
-
-            //WHAT COMES FIRST IS APPLIED LAST!!!!
-
-            //translation in scene:
-            //Translate away from origin to see scene object on origin (in positive z-direction: The
-            //z-axis of the scene camera is pointing in the opposite direction)
-            SLMat4f t;
-            t.translate(wm.translation());
-
-            //scene w.r.t. device ENU:
-            //Rotate coordinate system -90 deg about x-axis so it is aligned with the camera coordinate axes
-            SLMat4f r1;
-            r1.rotate(-90, 1, 0, 0);
-
-            //device ENU w.r.t initial device ENU (yaw compensation in device ENU):
-            //Rotate about the cameras z-axis (which points up now) to compensate for a yaw-offset.
-            //With this operation we rotate the horizon back about the amount it was rotated at startup.
-            SLMat4f rYaw;
-
-            //SLfloat rotYawOffsetDEG = s->startYawRAD() * SL_RAD2DEG + 90;
-            //SLfloat rotYawOffsetDEG = 90;
-            SLfloat rotYawOffsetDEG = s->startYawRAD() * SL_RAD2DEG;
-            if(rotYawOffsetDEG > 180 )
-                rotYawOffsetDEG -= 360;
-            rYaw.rotate(-rotYawOffsetDEG, 0, 0, 1);
-            //rYaw.rotate(s->startYawRAD() * SL_RAD2DEG, 0, 0, 1);
-
-            //sensor w.r.t. device ENU:
-            //Now we rotate the device into the earth frame (ENU, East-North-Up: East corresponds with x-,
-            //North with y- and Up with z-axis.
-            SLMat4f rotOffset = s->deviceRotation();
-
-            //camera w.r.t. sensor:
-            //Rotate the camera coordinate system to align with the sensor coordinate system. This means
-            //we rotate the camera with respect to the sensor.
-            SLMat4f r2;
-            r2.rotate(-90, 0, 0, 1);
-
-            m = t * r1 * rYaw * rotOffset * r2;
-            //m = t * r1 * rotOffset * r2;
-            //m = r1 * rotOffset * r2;
-
-            om(m);
-            //node->om(m);
-            //needUpdate();
-        //}
-
+        //alternative concatenation of single transformations
+        SLMat4f wTc_2;
+        wTc_2.translate(updateAndGetWM().translation());
+        wTc_2.rotate(-90, 1, 0, 0);
+        wTc_2.rotate(rotYawOffsetDEG, 0, 0, 1);
+        SLMat4f enuTs;
+        enuTs.setRotation(s->deviceRotation());
+        wTc_2 *= enuTs;
+        wTc_2.rotate(-90, 0, 0, 1);
+        */
+
+        //set camera pose
+        om(wTc);
     }
 
     // The view matrix is the camera nodes inverse world matrix
@@ -549,157 +514,11 @@
     // Initialize the modelview to identity
     _stateGL->modelViewMatrix.identity();
 
-    // If the camera rotation comes from the mobile device overwrite the vm
-    if (_camAnim==CA_deviceRotYUp)
-    {
-        /*
-        // Get the camera objects position inverted
-        SLMat4f posMat(this->translationOS()*-1.0f);
-
-        // Get the inverse device rotation
-        SLMat4f rotMat(s->deviceRotMat().inverse());
-
-        // Phone's Z faces up. We need it to face toward the user.
-        //rotMat.rotate(90, 1,0,0);
-
-        // Add yaw offset rotation
-        //if (s->zeroYawAtStart())
-        //    rotMat.rotate(-s->startRotVec().pitch * SL_RAD2DEG, 0,1,0);
-
-        // Overwrite the vm
-        vm.setMatrix(rotMat * posMat);
-        */
-
-        /*
-        // Marcus thinks this is what GVR does in OrientationView.java
-        // Get the camera objects position inverted
-        SLMat4f posMat(this->translationOS()*-1.0f);
-
-        // Get the inverse device rotation
-        SLMat4f rotMat(s->deviceRotMat().inverted());
-
-        SLMat4f tmpMatrix2 = posMat * rotMat;
-
-        // Phone's Z faces up. We need it to face toward the user.
-        tmpMatrix2.rotate(90, 1,0,0);
-
-        // Add yaw offset rotation
-        if (s->zeroYawAtStart())
-            tmpMatrix2.rotate(-s->startRotVec().pitch * SL_RAD2DEG, 0,1,0);
-
-        // Overwrite the vm
-        vm.setMatrix(tmpMatrix2);
-        */
-
-        // Old version from Marcus
-        //SLMat4f rotMat(s->deviceRotQuat().inverted().toMat4());
-        SLMat4f rotMat(s->deviceRotMat().inverted());
-        rotMat.rotate(90, 1,0,0);
-        SLMat4f posMat(this->translationOS()*-1.0f);
-        vm.setMatrix(rotMat * posMat);
-    }
-
     // Single eye projection
     if (eye == ET_center)
     {
-<<<<<<< HEAD
-        // The camera rotation comes from the mobile device
-        // See also SLScene::onRotationPYR where the sensor data arrive.
-        if (_camAnim==CA_deviceRotYUp)
-        {
-/*
-            //working version:
-            //add additional rotation about device rotation
-            SLMat4f wm = updateAndGetWM();
-            SLMat4f m;
-            m.identity();
-
-            //WHAT COMES FIRST IS APPLIED LAST!!!!
-            //Translate away from origin to see scene object on origin (in positive z-direction: The
-            //z-axis of the scene camera is pointing in the opposite direction)
-            SLMat4f t;
-            t.translate(wm.translation());
-
-            //Rotate about the cameras y-axis (which points up) to compensate for a yaw-offset
-            SLMat4f rYaw;
-            rYaw.rotate(s->initialYawDEG(), 0, 1, 0);
-
-
-            SLMat4f r1;
-            r1.rotate(-90, 1, 0, 0);
-
-            //add rotation offset from sensor
-            SLMat4f rotOffset = s->deviceRotation();
-
-            SLMat4f r2;
-            r2.rotate(-90, 0, 0, 1);
-
-            m = t * rYaw * r1 * rotOffset * r2;
-
-            SLMat4f wmInv = m.inverse();
-            _stateGL->viewMatrix.setMatrix(wmInv);
-*/
-
-/*
-            //add additional rotation about device rotation
-            SLMat4f wm = updateAndGetWM();
-            SLMat4f m;
-            m.identity();
-
-            //WHAT COMES FIRST IS APPLIED LAST!!!!
-
-            //translation in scene:
-            //Translate away from origin to see scene object on origin (in positive z-direction: The
-            //z-axis of the scene camera is pointing in the opposite direction)
-            SLMat4f t;
-            t.translate(wm.translation());
-
-            //scene w.r.t. device ENU:
-            //Rotate coordinate system -90 deg about x-axis so it is aligned with the camera coordinate axes
-            SLMat4f r1;
-            r1.rotate(-90, 1, 0, 0);
-
-            //device ENU w.r.t initial device ENU (yaw compensation in device ENU):
-            //Rotate about the cameras z-axis (which points up now) to compensate for a yaw-offset.
-            //With this operation we rotate the horizon back about the amount it was rotated at startup.
-            SLMat4f rYaw;
-            SLfloat rotYawOffsetDEG = s->startYawRAD() * SL_RAD2DEG + 90;
-            if(rotYawOffsetDEG > 180 )
-                rotYawOffsetDEG -= 360;
-
-            //rYaw.rotate(s->startYawRAD() * SL_RAD2DEG, 0, 0, 1);
-            rYaw.rotate(rotYawOffsetDEG, 0, 0, 1);
-
-            //sensor w.r.t. device ENU:
-            //Now we rotate the device into the earth frame (ENU, East-North-Up: East corresponds with x-,
-            //North with y- and Up with z-axis.
-            SLMat4f rotOffset = s->deviceRotation();
-
-            //camera w.r.t. sensor:
-            //Rotate the camera coordinate system to align with the sensor coordinate system. This means
-            //we rotate the camera with respect to the sensor.
-            SLMat4f r2;
-            r2.rotate(-90, 0, 0, 1);
-
-
-            //m = t * r1 * rYaw * rotOffset * r2;
-            m = t * r1 * rotOffset * r2;
-
-            SLMat4f wmInv = m.inverse();
-            _stateGL->viewMatrix.setMatrix(wmInv);
-            */
-
-
-            _stateGL->viewMatrix.setMatrix(vm);
-
-        }
-        else // Standard case: Just overwrite the view matrix
-        {
-            _stateGL->viewMatrix.setMatrix(vm);
-        }
-=======
-         _stateGL->viewMatrix.setMatrix(vm);
->>>>>>> 0b835606
+        // Standard case: Just overwrite the view matrix
+        _stateGL->viewMatrix.setMatrix(vm);
     }
     else // stereo viewing
     {
@@ -719,11 +538,7 @@
                     rotation = s->oculus()->orientation(eye);
                     trackingPos.translate(-s->oculus()->position(eye));
                 }
-<<<<<<< HEAD
  //todo               else rotation = s->deviceRotation();
-=======
-                else rotation = s->deviceRotQuat();
->>>>>>> 0b835606
 
                 SLfloat rotX, rotY, rotZ;
                 rotation.toMat4().toEulerAnglesZYX(rotZ, rotY, rotX);
