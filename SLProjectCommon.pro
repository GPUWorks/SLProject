--- conflicted
+++ resolved
@@ -31,86 +31,8 @@
 #define configuration variable for folder name
 CONFIG(debug, debug|release) {CONFIGURATION = Debug} else {CONFIGURATION = Release}
 
-<<<<<<< HEAD
-win32 {
-    # windows only
-    LIBS += -lOpenGL32
-    LIBS += -lwinmm
-    LIBS += -lgdi32
-    LIBS += -luser32
-    LIBS += -lkernel32
-    LIBS += -lshell32
-    LIBS += -lsetupapi
-    LIBS += -lws2_32
-    LIBS += $$PWD\_lib\prebuilt\OpenCV\x64\vc12\lib\opencv_core300.lib
-    LIBS += $$PWD\_lib\prebuilt\OpenCV\x64\vc12\lib\opencv_imgproc300.lib
-    LIBS += $$PWD\_lib\prebuilt\OpenCV\x64\vc12\lib\opencv_video300.lib
-    LIBS += $$PWD\_lib\prebuilt\OpenCV\x64\vc12\lib\opencv_videoio300.lib
-    DEFINES += GLEW_STATIC
-    DEFINES += _GLFW_NO_DLOAD_GDI32
-    DEFINES += _GLFW_NO_DLOAD_WINMM
-    DEFINES -= UNICODE
-    DEFINES += SL_HAS_OPENCV
-    INCLUDEPATH += ../lib-SLExternal/png \
-                   ../lib-SLExternal/dirent \
-}
-macx {
-    # mac only
-    CONFIG += c++11
-    LIBS += -framework Cocoa
-    LIBS += -framework IOKit
-    LIBS += -framework OpenGL
-    LIBS += -framework QuartzCore
-    LIBS += -stdlib=libc++
-    LIBS += -L../_lib/prebuilt/OpenCV/macx -lopencv_core
-    LIBS += -L../_lib/prebuilt/OpenCV/macx -lopencv_imgproc
-    LIBS += -L../_lib/prebuilt/OpenCV/macx -lopencv_video
-    LIBS += -L../_lib/prebuilt/OpenCV/macx -lopencv_videoio
-    INCLUDEPATH += ../lib-SLExternal/png
-    DEFINES += SL_HAS_OPENCV
-}
-unix:!macx:!android {
-    # linux only
-    LIBS += -lGL
-    LIBS += -lX11
-    LIBS += -lXrandr    #livrandr-dev
-    LIBS += -lXi        #libxi-dev
-    LIBS += -lXinerama  #libxinerama-dev
-    LIBS += -lXxf86vm   #libxf86vm
-    LIBS += -lXcursor
-    LIBS += -ludev      #libudev-dev
-    LIBS += -lpthread   #libpthread
-    LIBS += -lpng
-    LIBS += -lz
-    QMAKE_CXXFLAGS += -std=c++11
-    QMAKE_CXXFLAGS += -Wunused-parameter
-    QMAKE_CXXFLAGS += -Wno-unused-parameter
-
-    # Install opencv with the following command:
-    # sudo apt-get install libopencv-core-dev libopencv-imgproc-dev libopencv-video-dev libopencv-videoio-dev
-    OPENCV_LIB_DIRS += /usr/lib #default
-    OPENCV_LIB_DIRS += /usr/lib/x86_64-linux-gnu #ubuntu
-    for(dir,OPENCV_LIB_DIRS) {
-        !opencv { #If opencv was already found, skip this loop
-            CONFIG += opencv
-            OPENCV_LIBS =  opencv_core opencv_imgproc opencv_imgproc opencv_video opencv_videoio
-            #Scan for opencv libs, if one is missing, remove the opencv flag.
-            for(lib,OPENCV_LIBS):!exists($$dir/lib$${lib}.so*):CONFIG -= opencv
-            opencv {
-                DEFINES += SL_HAS_OPENCV
-                INCLUDEPATH += /usr/include/
-                LIBS += -L$$dir
-                for(lib,OPENCV_LIBS) LIBS += -l$$lib
-            }
-            unset(OPENCV_LIBS)
-        }
-    }
-    !opencv:warning(OpenCV is either not installed or not up to date (install OpenCV 3.0))
-}
-=======
 CONFIG += c++11
 unix:!macx:!android:QMAKE_CXXFLAGS += -std=c++11
->>>>>>> baf38ffc
 
 INCLUDEPATH += \
     include \
