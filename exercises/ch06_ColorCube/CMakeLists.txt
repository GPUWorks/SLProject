--- conflicted
+++ resolved
@@ -62,11 +62,6 @@
 
 target_compile_definitions(${target}
     PRIVATE
-<<<<<<< HEAD
-    ${compile_definitions}
-    GLEW_STATIC
-=======
->>>>>>> cb6e687b
     PUBLIC
     ${DEFAULT_COMPILE_DEFINITIONS}
     INTERFACE
